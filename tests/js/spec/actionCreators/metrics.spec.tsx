import {waitFor} from 'sentry-test/reactTestingLibrary';

import {
  doMetricsRequest,
  fetchMetricsFields,
  fetchMetricsTags,
} from 'sentry/actionCreators/metrics';
import MetricsMetaActions from 'sentry/actions/metricsMetaActions';
import MetricsTagActions from 'sentry/actions/metricTagActions';
import {Client} from 'sentry/api';
import MetricsMetaStore from 'sentry/stores/metricsMetaStore';
import MetricsTagStore from 'sentry/stores/metricsTagStore';
import {SessionMetric} from 'sentry/utils/metrics/fields';

describe('Metrics ActionCreator', function () {
  const api = new Client();
  const orgSlug = TestStubs.Organization().slug;

  describe('doMetricsRequest', function () {
    const options = {
      field: [SessionMetric.SENTRY_SESSIONS_SESSION],
      orgSlug,
      cursor: undefined,
      environment: [],
      groupBy: ['session.status'],
      interval: '1h',
      limit: 5,
      orderBy: SessionMetric.SENTRY_SESSIONS_SESSION,
      project: [TestStubs.Project().id],
      query: 'release:123',
      statsPeriod: '14d',
    };

    let mock;

    beforeEach(function () {
      MockApiClient.clearMockResponses();
      mock = MockApiClient.addMockResponse({
        url: `/organizations/${orgSlug}/metrics/data/`,
        body: {
          data: [],
        },
      });
    });

    it('requests metrics data', function () {
      doMetricsRequest(api, options);
      expect(mock).toHaveBeenCalledTimes(1);
      expect(mock).toHaveBeenLastCalledWith(
        `/organizations/${orgSlug}/metrics/data/`,
        expect.objectContaining({
          query: {
            environment: [],
            field: ['sentry.sessions.session'],
            groupBy: ['session.status'],
            interval: '1h',
            orderBy: 'sentry.sessions.session',
            per_page: 5,
            project: ['2'],
            query: 'release:123',
            statsPeriod: '14d',
          },
        })
      );
    });

    it('fills in interval based on start and end', function () {
      doMetricsRequest(api, {
        ...options,
        statsPeriod: undefined,
        interval: undefined,
        start: '2022-01-01T00:00:00',
        end: '2022-03-01T00:00:00',
      });
      expect(mock).toHaveBeenCalledTimes(1);
      expect(mock).toHaveBeenLastCalledWith(
        `/organizations/${orgSlug}/metrics/data/`,
        expect.objectContaining({
          query: {
            environment: [],
            field: ['sentry.sessions.session'],
            groupBy: ['session.status'],
            interval: '4h',
            orderBy: 'sentry.sessions.session',
            per_page: 5,
            project: ['2'],
            query: 'release:123',
            start: '2022-01-01T00:00:00.000',
            end: '2022-03-01T00:00:00.000',
          },
        })
      );
    });

    it('ignores falsy fields', function () {
      doMetricsRequest(api, {
        ...options,
        field: [SessionMetric.SENTRY_SESSIONS_SESSION, ''],
      });
      expect(mock).toHaveBeenCalledTimes(1);
      expect(mock).toHaveBeenLastCalledWith(
        `/organizations/${orgSlug}/metrics/data/`,
        expect.objectContaining({
          query: expect.objectContaining({
            field: ['sentry.sessions.session'],
          }),
        })
      );
    });
  });

  describe('fetchMetricsTags', function () {
    let mock;
    const tags = [{key: 'release'}, {key: 'environment'}];

    beforeEach(function () {
      MockApiClient.clearMockResponses();
      mock = MockApiClient.addMockResponse({
        url: `/organizations/${orgSlug}/metrics/tags/`,
        body: tags,
      });
      jest.restoreAllMocks();
      jest.spyOn(MetricsTagActions, 'loadMetricsTagsSuccess');
      jest.spyOn(MetricsTagStore, 'reset');
    });

    it('fetches api and updates store', async function () {
      fetchMetricsTags(
        api,
        orgSlug,
        [1],
        [`sum(${SessionMetric.SENTRY_SESSIONS_SESSION})`]
      );

      await waitFor(() => expect(MetricsTagStore.reset).toHaveBeenCalledTimes(1));

      expect(mock).toHaveBeenCalledTimes(1);
      expect(mock).toHaveBeenLastCalledWith(
        `/organizations/${orgSlug}/metrics/tags/`,
        expect.objectContaining({
          query: {metric: ['sum(sentry.sessions.session)'], project: [1]},
        })
      );
      expect(MetricsTagActions.loadMetricsTagsSuccess).toHaveBeenCalledTimes(1);
      expect(MetricsTagActions.loadMetricsTagsSuccess).toHaveBeenCalledWith(tags);
    });
  });

<<<<<<< HEAD
  it('ignores falsy fields and groupBys', function () {
    doMetricsRequest(api, {
      ...options,
      field: [SessionMetric.SENTRY_SESSIONS_SESSION, ''],
      groupBy: ['session.status', ''],
    });
    expect(mock).toHaveBeenCalledTimes(1);
    expect(mock).toHaveBeenLastCalledWith(
      `/organizations/${orgSlug}/metrics/data/`,
      expect.objectContaining({
        query: expect.objectContaining({
          field: ['sentry.sessions.session'],
          groupBy: ['session.status'],
        }),
      })
    );
=======
  describe('fetchMetricsFields', function () {
    let mock;
    const meta = [
      {name: 'sentry.sessions.session', type: 'counter', operations: ['sum'], unit: null},
      {
        name: 'sentry.sessions.user',
        type: 'set',
        operations: ['count_unique'],
        unit: null,
      },
    ];

    beforeEach(function () {
      MockApiClient.clearMockResponses();
      mock = MockApiClient.addMockResponse({
        url: `/organizations/${orgSlug}/metrics/meta/`,
        body: meta,
      });
      jest.restoreAllMocks();
      jest.spyOn(MetricsMetaActions, 'loadMetricsMetaSuccess');
      jest.spyOn(MetricsMetaStore, 'reset');
    });

    it('fetches api and updates store', async function () {
      fetchMetricsFields(api, orgSlug, [1]);

      await waitFor(() => expect(MetricsMetaStore.reset).toHaveBeenCalledTimes(1));

      expect(mock).toHaveBeenCalledTimes(1);
      expect(mock).toHaveBeenLastCalledWith(
        `/organizations/${orgSlug}/metrics/meta/`,
        expect.objectContaining({
          query: {project: [1]},
        })
      );
      expect(MetricsMetaActions.loadMetricsMetaSuccess).toHaveBeenCalledTimes(1);
      expect(MetricsMetaActions.loadMetricsMetaSuccess).toHaveBeenCalledWith(meta);
    });
>>>>>>> 2215b794
  });
});<|MERGE_RESOLUTION|>--- conflicted
+++ resolved
@@ -92,10 +92,11 @@
       );
     });
 
-    it('ignores falsy fields', function () {
+    it('ignores falsy fields and groupBys', function () {
       doMetricsRequest(api, {
         ...options,
         field: [SessionMetric.SENTRY_SESSIONS_SESSION, ''],
+        groupBy: ['session.status', ''],
       });
       expect(mock).toHaveBeenCalledTimes(1);
       expect(mock).toHaveBeenLastCalledWith(
@@ -103,6 +104,7 @@
         expect.objectContaining({
           query: expect.objectContaining({
             field: ['sentry.sessions.session'],
+            groupBy: ['session.status'],
           }),
         })
       );
@@ -146,24 +148,6 @@
     });
   });
 
-<<<<<<< HEAD
-  it('ignores falsy fields and groupBys', function () {
-    doMetricsRequest(api, {
-      ...options,
-      field: [SessionMetric.SENTRY_SESSIONS_SESSION, ''],
-      groupBy: ['session.status', ''],
-    });
-    expect(mock).toHaveBeenCalledTimes(1);
-    expect(mock).toHaveBeenLastCalledWith(
-      `/organizations/${orgSlug}/metrics/data/`,
-      expect.objectContaining({
-        query: expect.objectContaining({
-          field: ['sentry.sessions.session'],
-          groupBy: ['session.status'],
-        }),
-      })
-    );
-=======
   describe('fetchMetricsFields', function () {
     let mock;
     const meta = [
@@ -202,6 +186,5 @@
       expect(MetricsMetaActions.loadMetricsMetaSuccess).toHaveBeenCalledTimes(1);
       expect(MetricsMetaActions.loadMetricsMetaSuccess).toHaveBeenCalledWith(meta);
     });
->>>>>>> 2215b794
   });
 });