--- conflicted
+++ resolved
@@ -529,34 +529,6 @@
             for expected_query, actual_query in zip(expected_widget["queries"], queries):
                 self.assert_serialized_widget_query(expected_query, actual_query)
 
-<<<<<<< HEAD
-    def test_post_widgets_with_invalid_columns_and_aggregates_succeeds(self):
-        data = {
-            "title": "Dashboard with null agg and cols",
-            "widgets": [
-                {
-                    "displayType": "line",
-                    "interval": "5m",
-                    "title": "Transaction count()",
-                    "queries": [
-                        {
-                            "name": "Transactions",
-                            "fields": ["count()"],
-                            "columns": ["transaction"],
-                            "aggregates": ["count_unique(user)"],
-                            "orderby": "count()",
-                            "conditions": "event.type:transaction",
-                        }
-                    ],
-                    "layout": {"x": 0, "y": 0, "w": 1, "h": 1, "minH": 2},
-                },
-            ],
-        }
-        response = self.do_request("post", self.url, data=data)
-        assert response.status_code == 400, response.data
-
-=======
->>>>>>> 2215b794
     def test_invalid_data(self):
         response = self.do_request("post", self.url, data={"malformed-data": "Dashboard from Post"})
         assert response.status_code == 400
