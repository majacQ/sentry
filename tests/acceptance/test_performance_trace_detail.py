--- conflicted
+++ resolved
@@ -7,14 +7,6 @@
 from sentry.testutils.helpers.datetime import before_now, iso_format
 from sentry.utils.compat.mock import patch
 from sentry.utils.samples import load_data
-
-<<<<<<< HEAD
-FEATURE_NAMES = [
-    "organizations:trace-view-summary",
-]
-=======
-FEATURE_NAMES = ["organizations:performance-view"]
->>>>>>> 637df4e6
 
 
 def make_span_id() -> str:
@@ -197,8 +189,7 @@
     def test_with_data(self, mock_now):
         mock_now.return_value = before_now().replace(tzinfo=pytz.utc)
 
-        with self.feature(FEATURE_NAMES):
-            self.browser.get(self.path)
-            self.browser.wait_until_not(".loading-indicator")
-            self.browser.elements('[data-test-id="transaction-row-title"]')[1].click()
-            self.browser.snapshot("performance trace view - with data")+        self.browser.get(self.path)
+        self.browser.wait_until_not(".loading-indicator")
+        self.browser.elements('[data-test-id="transaction-row-title"]')[1].click()
+        self.browser.snapshot("performance trace view - with data")