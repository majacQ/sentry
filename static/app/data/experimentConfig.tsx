import {Experiments, ExperimentType} from 'sentry/types/experiments';

/**
 * This is the value an experiment will have when the unit of assignment
 * (organization, user, etc) is not part of any experiment group.
 *
 * This likely indicates they should see nothing, or the original version of
 * what's being tested.
 */
export const unassignedValue = -1;

/**
 * Frontend experiment configuration object
 */
export const experimentList = [
  {
    key: 'TargetedFeaturesOnCheckoutExperiment',
    type: ExperimentType.Organization,
    parameter: 'exposed',
    assignments: [0, 1],
  },
  {
    key: 'TrialTagsOnCheckoutExperiment',
    type: ExperimentType.Organization,
    parameter: 'exposed',
    assignments: [0, 1],
  },
  {
    key: 'ViewSampleSandboxExperiment',
    type: ExperimentType.Organization,
    parameter: 'exposed',
    assignments: [0, 1],
  },
<<<<<<< HEAD
  {
    key: 'TargetedOnboardingWelcomePageExperiment',
    type: ExperimentType.Organization,
    parameter: 'exposed',
    assignments: [0, 1],
  },
=======
>>>>>>> 55ddfa7c
] as const;

export const experimentConfig = experimentList.reduce(
  (acc, exp) => ({...acc, [exp.key]: exp}),
  {}
) as Experiments;<|MERGE_RESOLUTION|>--- conflicted
+++ resolved
@@ -26,20 +26,11 @@
     assignments: [0, 1],
   },
   {
-    key: 'ViewSampleSandboxExperiment',
-    type: ExperimentType.Organization,
-    parameter: 'exposed',
-    assignments: [0, 1],
-  },
-<<<<<<< HEAD
-  {
     key: 'TargetedOnboardingWelcomePageExperiment',
     type: ExperimentType.Organization,
     parameter: 'exposed',
     assignments: [0, 1],
   },
-=======
->>>>>>> 55ddfa7c
 ] as const;
 
 export const experimentConfig = experimentList.reduce(
