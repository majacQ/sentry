import {useState} from 'react';
import {RouteComponentProps} from 'react-router';
import styled from '@emotion/styled';
import cloneDeep from 'lodash/cloneDeep';
import set from 'lodash/set';

import Button from 'sentry/components/button';
import {generateOrderOptions} from 'sentry/components/dashboards/widgetQueriesForm';
import SearchBar from 'sentry/components/events/searchBar';
import Input from 'sentry/components/forms/controls/input';
import RadioGroup from 'sentry/components/forms/controls/radioGroup';
import Field from 'sentry/components/forms/field';
import SelectControl from 'sentry/components/forms/selectControl';
import * as Layout from 'sentry/components/layouts/thirds';
import LoadingError from 'sentry/components/loadingError';
import PageFiltersContainer from 'sentry/components/organizations/pageFilters/container';
import {PanelAlert} from 'sentry/components/panels';
import SentryDocumentTitle from 'sentry/components/sentryDocumentTitle';
import {MAX_QUERY_LENGTH} from 'sentry/constants';
import {IconAdd, IconDelete} from 'sentry/icons';
import {t} from 'sentry/locale';
import {PageContent} from 'sentry/styles/organization';
import space from 'sentry/styles/space';
import {
  DateString,
  Organization,
  PageFilters,
  SelectValue,
  TagCollection,
} from 'sentry/types';
import {defined} from 'sentry/utils';
import {
  explodeField,
  generateFieldAsString,
  getAggregateAlias,
} from 'sentry/utils/discover/fields';
import Measurements from 'sentry/utils/measurements/measurements';
import {SPAN_OP_BREAKDOWN_FIELDS} from 'sentry/utils/performance/spanOperationBreakdowns/constants';
import withPageFilters from 'sentry/utils/withPageFilters';
import withTags from 'sentry/utils/withTags';
import {
  generateIssueWidgetFieldOptions,
  generateIssueWidgetOrderOptions,
} from 'sentry/views/dashboardsV2/widgetBuilder/issueWidget/utils';
import {generateFieldOptions} from 'sentry/views/eventsV2/utils';
import {IssueSortOptions} from 'sentry/views/issueList/utils';

import {DEFAULT_STATS_PERIOD} from '../data';
import {
  DashboardDetails,
  DashboardListItem,
  DashboardWidgetSource,
  Widget,
  WidgetQuery,
  WidgetType,
} from '../types';
import {WidgetCard} from '../widgetCard';

import {normalizeQueries} from './eventWidget/utils';
import BuildStep from './buildStep';
import BuildSteps from './buildSteps';
import {ColumnFields} from './columnFields';
import Header from './header';
import {DataSet, DisplayType, displayTypes} from './utils';

const DATASET_CHOICES: [DataSet, string][] = [
  [DataSet.EVENTS, t('All Events (Errors and Transactions)')],
  [DataSet.ISSUES, t('Issues (States, Assignment, Time, etc.)')],
  // [DataSet.METRICS, t('Metrics (Release Health)')],
];

const DISPLAY_TYPES_OPTIONS = Object.keys(displayTypes).map(value => ({
  label: displayTypes[value],
  value,
}));

const QUERIES = {
  [DataSet.EVENTS]: {
    name: '',
    fields: ['count()'],
    conditions: '',
    orderby: '',
  },
  [DataSet.ISSUES]: {
    name: '',
    fields: ['issue', 'assignee', 'title'] as string[],
    conditions: '',
    orderby: '',
  },
  // [DataSet.METRICS]: {
  //   name: '',
  //   fields: [SessionMetric.SENTRY_SESSIONS_SESSION],
  //   conditions: '',
  //   orderby: '',
  // },
};

const WIDGET_TYPE_TO_DATA_SET = {
  [WidgetType.DISCOVER]: DataSet.EVENTS,
  [WidgetType.ISSUE]: DataSet.ISSUES,
  // [WidgetType.METRICS]: DataSet.METRICS,
};

type RouteParams = {
  orgId: string;
  dashboardId?: string;
  widgetId?: number;
};

type Props = RouteComponentProps<RouteParams, {}> & {
  dashboard: DashboardDetails;
  onSave: (Widgets: Widget[]) => void;
  organization: Organization;
  selection: PageFilters;
  tags: TagCollection;
  defaultTitle?: string;
  defaultWidgetQuery?: WidgetQuery;
  displayType?: DisplayType;
  end?: DateString;
  start?: DateString;
  statsPeriod?: string | null;
  widget?: Widget;
};

type State = {
  dashboards: DashboardListItem[];
  dataSet: DataSet;
  displayType: Widget['displayType'];
  interval: Widget['interval'];
  loading: boolean;
  queries: Widget['queries'];
  title: string;
  userHasModified: boolean;
  errors?: Record<'orderby' | 'conditions' | 'queries', any>;
  selectedDashboard?: SelectValue<string>;
};

function WidgetBuilder({
  dashboard,
  widget,
  params,
  location,
  organization,
  selection,
  start,
  end,
  statsPeriod,
  defaultWidgetQuery,
  displayType,
  defaultTitle,
  tags,
}: Props) {
  const {widgetId, orgId, dashboardId} = params;
  const {source} = location.query;

  const isEditing = defined(widget);
  const orgSlug = organization.slug;
  const goBackLocation = {
    pathname: dashboardId
      ? `/organizations/${orgId}/dashboard/${dashboardId}/`
      : `/organizations/${orgId}/dashboards/new/`,
    query: {...location.query, dataSet: undefined},
  };

  // Construct PageFilters object using statsPeriod/start/end props so we can
  // render widget graph using saved timeframe from Saved/Prebuilt Query
  const pageFilters: PageFilters = statsPeriod
    ? {...selection, datetime: {start: null, end: null, period: statsPeriod, utc: null}}
    : start && end
    ? {...selection, datetime: {start, end, period: null, utc: null}}
    : selection;

  // when opening from discover or issues page, the user selects the dashboard in the widget UI
  const omitDashboardProp = [
    DashboardWidgetSource.DISCOVERV2,
    DashboardWidgetSource.ISSUE_DETAILS,
  ].includes(source);

  const [state, setState] = useState<State>(() => {
    if (!widget) {
      return {
        title: defaultTitle ?? t('Custom Widget'),
        displayType: displayType ?? DisplayType.TABLE,
        interval: '5m',
        queries: [defaultWidgetQuery ? {...defaultWidgetQuery} : {...QUERIES.events}],
        errors: undefined,
        loading: !!omitDashboardProp,
        dashboards: [],
        userHasModified: false,
        dataSet: DataSet.EVENTS,
      };
    }

    return {
      title: widget.title,
      displayType: widget.displayType,
      interval: widget.interval,
      queries: normalizeQueries(widget.displayType, widget.queries),
      errors: undefined,
      loading: false,
      dashboards: [],
      userHasModified: false,
      dataSet: widget.widgetType
        ? WIDGET_TYPE_TO_DATA_SET[widget.widgetType]
        : DataSet.EVENTS,
    };
  });
  const [blurTimeout, setBlurTimeout] = useState<null | number>(null);

  function handleDataSetChange(newDataSet: string) {
    setState(prevState => {
      const newState = cloneDeep(prevState);
      newState.queries.splice(0, newState.queries.length);
      set(newState, 'dataSet', newDataSet);

      if (newDataSet === DataSet.ISSUES) {
        set(newState, 'displayType', DisplayType.TABLE);
      }

      newState.queries.push(
        ...(widget?.widgetType &&
        WIDGET_TYPE_TO_DATA_SET[widget.widgetType] === newDataSet
          ? widget.queries
          : [QUERIES[newDataSet]])
      );

      set(newState, 'userHasModified', true);
      return {...newState, errors: undefined};
    });
  }

  function handleAddSearchConditions() {
    setState(prevState => {
      const newState = cloneDeep(prevState);
      const query = cloneDeep(QUERIES.events);
      query.fields = prevState.queries[0].fields;
      newState.queries.push(query);
      return newState;
    });
  }

  function handleQueryRemove(index: number) {
    setState(prevState => {
      const newState = cloneDeep(prevState);
      newState.queries.splice(index, 1);
      return {...newState, errors: undefined};
    });
  }

  function handleQueryChange(queryIndex: number, newQuery: WidgetQuery) {
    setState(prevState => {
      const newState = cloneDeep(prevState);
      set(newState, `queries.${queryIndex}`, newQuery);
      set(newState, 'userHasModified', true);
      return {...newState, errors: undefined};
    });
  }

  if (
    isEditing &&
    (!defined(widgetId) ||
      !dashboard.widgets.find(dashboardWidget => dashboardWidget.id === String(widgetId)))
  ) {
    return (
      <SentryDocumentTitle title={dashboard.title} orgSlug={orgSlug}>
        <PageContent>
          <LoadingError message={t('Widget not found.')} />
        </PageContent>
      </SentryDocumentTitle>
    );
  }

  const canAddSearchConditions =
    [
      DisplayType.LINE,
      DisplayType.AREA,
      DisplayType.STACKED_AREA,
      DisplayType.BAR,
    ].includes(state.displayType) && state.queries.length < 3;

  const hideLegendAlias = [
    DisplayType.TABLE,
    DisplayType.WORLD_MAP,
    DisplayType.BIG_NUMBER,
  ].includes(state.displayType);

  const widgetType =
    state.dataSet === DataSet.EVENTS
      ? WidgetType.DISCOVER
      : state.dataSet === DataSet.ISSUES
      ? WidgetType.ISSUE
      : WidgetType.METRICS;

  return (
    <SentryDocumentTitle title={dashboard.title} orgSlug={orgSlug}>
<<<<<<< HEAD
      <PageContentWithoutPadding>
        <Header
          orgSlug={orgSlug}
          title={state.title}
          dashboardTitle={dashboard.title}
          goBackLocation={goBackLocation}
          onChangeTitle={newTitle => setState({...state, title: newTitle})}
        />
        <Layout.Body>
          <BuildSteps>
            <BuildStep
              title={t('Choose your visualization')}
              description={t(
                'This is a preview of how your widget will appear in the dashboard.'
              )}
            >
              <DisplayTypeOptions
                name="displayType"
                options={DISPLAY_TYPES_OPTIONS}
                value={state.displayType}
                onChange={(option: {label: string; value: DisplayType}) => {
                  setState({...state, displayType: option.value});
                }}
              />
              <WidgetCard
                selection={pageFilters}
                widget={{
                  title: state.title,
                  displayType: state.displayType,
                  interval: state.interval,
                  queries: state.queries,
                  widgetType,
                }}
                isEditing={false}
                widgetLimitReached={false}
                renderErrorMessage={errorMessage =>
                  typeof errorMessage === 'string' && (
                    <PanelAlert type="error">{errorMessage}</PanelAlert>
                  )
                }
                isSorting={false}
                currentWidgetDragging={false}
                noLazyLoad
              />
            </BuildStep>
            <BuildStep
              title={t('Choose your data set')}
              description={t(
                'Monitor specific events such as errors and transactions or metrics based on Release Health.'
              )}
            >
              <DataSetChoices
                label="dataSet"
                value={state.dataSet}
                choices={
                  state.displayType === DisplayType.TABLE
                    ? DATASET_CHOICES
                    : [DATASET_CHOICES[0]]
                }
                onChange={handleDataSetChange}
              />
            </BuildStep>
            {[DisplayType.TABLE, DisplayType.TOP_N].includes(state.displayType) ? (
=======
      <PageFiltersContainer
        skipLoadLastUsed={organization.features.includes('global-views')}
        defaultSelection={{
          datetime: {start: null, end: null, utc: false, period: DEFAULT_STATS_PERIOD},
        }}
      >
        <PageContentWithoutPadding>
          <Header
            orgSlug={orgSlug}
            title={state.title}
            dashboardTitle={dashboard.title}
            goBackLocation={goBackLocation}
            onChangeTitle={newTitle => setState({...state, title: newTitle})}
          />
          <Layout.Body>
            <BuildSteps>
>>>>>>> 7596c3e3
              <BuildStep
                title={t('Choose your visualization')}
                description={t(
                  'This is a preview of how your widget will appear in the dashboard.'
                )}
              >
                <DisplayTypeOptions
                  name="displayType"
                  options={DISPLAY_TYPES_OPTIONS}
                  value={state.displayType}
                  onChange={(option: {label: string; value: DisplayType}) => {
                    setState({...state, displayType: option.value});
                  }}
                />
                <WidgetCard
                  organization={organization}
                  selection={pageFilters}
                  widget={{
                    title: state.title,
                    displayType: state.displayType,
                    interval: state.interval,
                    queries: state.queries,
                    widgetType,
                  }}
                  isEditing={false}
                  widgetLimitReached={false}
                  renderErrorMessage={errorMessage =>
                    typeof errorMessage === 'string' && (
                      <PanelAlert type="error">{errorMessage}</PanelAlert>
                    )
                  }
                  isSorting={false}
                  currentWidgetDragging={false}
                  noLazyLoad
                />
              </BuildStep>
              <BuildStep
                title={t('Choose your data set')}
                description={t(
                  'Monitor specific events such as errors and transactions or metrics based on Release Health.'
                )}
              >
                <DataSetChoices
                  label="dataSet"
                  value={state.dataSet}
                  choices={
                    state.displayType === DisplayType.TABLE
                      ? DATASET_CHOICES
                      : [DATASET_CHOICES[0]]
                  }
                  onChange={handleDataSetChange}
                />
              </BuildStep>
              {[DisplayType.TABLE, DisplayType.TOP_N].includes(state.displayType) ? (
                <BuildStep
                  title={t('Columns')}
                  description="Description of what this means"
                >
                  {state.dataSet === DataSet.EVENTS ? (
                    <Measurements>
                      {({measurements}) => {
                        const explodedFields = state.queries[0].fields.map(field =>
                          explodeField({field})
                        );

                        const amendedFieldOptions = generateFieldOptions({
                          organization,
                          tagKeys: Object.values(tags).map(({key}) => key),
                          measurementKeys: Object.values(measurements).map(
                            ({key}) => key
                          ),
                          spanOperationBreakdownKeys: SPAN_OP_BREAKDOWN_FIELDS,
                        });

                        return (
                          <ColumnFields
                            displayType={state.displayType}
                            organization={organization}
                            widgetType={widgetType}
                            columns={explodedFields}
                            errors={state.errors?.queries}
                            fieldOptions={amendedFieldOptions}
                            onChange={newFields => {
                              const fieldStrings = newFields.map(generateFieldAsString);
                              const aggregateAliasFieldStrings =
                                fieldStrings.map(getAggregateAlias);

                              for (const index in state.queries) {
                                const queryIndex = Number(index);
                                const query = state.queries[queryIndex];
                                const descending = query.orderby.startsWith('-');
                                const orderbyAggregateAliasField = query.orderby.replace(
                                  '-',
                                  ''
                                );
                                const prevAggregateAliasFieldStrings =
                                  query.fields.map(getAggregateAlias);
                                const newQuery = cloneDeep(query);

                                newQuery.fields = fieldStrings;

                                if (
                                  !aggregateAliasFieldStrings.includes(
                                    orderbyAggregateAliasField
                                  )
                                ) {
                                  newQuery.orderby = '';

                                  if (
                                    prevAggregateAliasFieldStrings.length ===
                                    newFields.length
                                  ) {
                                    // The Field that was used in orderby has changed. Get the new field.
                                    newQuery.orderby = `${descending && '-'}${
                                      aggregateAliasFieldStrings[
                                        prevAggregateAliasFieldStrings.indexOf(
                                          orderbyAggregateAliasField
                                        )
                                      ]
                                    }`;
                                  }
                                }

                                handleQueryChange(queryIndex, newQuery);
                              }
                            }}
                          />
                        );
                      }}
                    </Measurements>
                  ) : (
                    <ColumnFields
                      displayType={state.displayType}
                      organization={organization}
                      widgetType={widgetType}
                      columns={state.queries[0].fields.map(field =>
                        explodeField({field})
                      )}
                      errors={
                        state.errors?.queries?.[0]
                          ? [state.errors?.queries?.[0]]
                          : undefined
                      }
                      fieldOptions={generateIssueWidgetFieldOptions()}
                      onChange={newFields => {
                        const fieldStrings = newFields.map(generateFieldAsString);
                        const newQuery = cloneDeep(state.queries[0]);
                        newQuery.fields = fieldStrings;
                        handleQueryChange(0, newQuery);
                      }}
                    />
                  )}
                </BuildStep>
              ) : (
                <BuildStep
                  title={t('Choose your y-axis')}
                  description="Description of what this means"
                >
                  WIP
                </BuildStep>
              )}
              <BuildStep title={t('Query')} description="Description of what this means">
                <div>
                  {state.queries.map((query, queryIndex) => {
                    return (
                      <QueryField
                        key={queryIndex}
                        inline={false}
                        flexibleControlStateSize
                        stacked
                        error={state.errors?.[queryIndex].conditions}
                      >
                        <SearchConditionsWrapper>
                          <Search
                            searchSource="widget_builder"
                            organization={organization}
                            projectIds={selection.projects}
                            query={query.conditions}
                            fields={[]}
                            onSearch={field => {
                              // SearchBar will call handlers for both onSearch and onBlur
                              // when selecting a value from the autocomplete dropdown. This can
                              // cause state issues for the search bar in our use case. To prevent
                              // this, we set a timer in our onSearch handler to block our onBlur
                              // handler from firing if it is within 200ms, ie from clicking an
                              // autocomplete value.
                              setBlurTimeout(
                                window.setTimeout(() => {
                                  setBlurTimeout(null);
                                }, 200)
                              );

                              const newQuery: WidgetQuery = {
                                ...state.queries[queryIndex],
                                conditions: field,
                              };
                              handleQueryChange(queryIndex, newQuery);
                            }}
                            onBlur={field => {
                              if (!blurTimeout) {
                                const newQuery: WidgetQuery = {
                                  ...state.queries[queryIndex],
                                  conditions: field,
                                };
                                handleQueryChange(queryIndex, newQuery);
                              }
                            }}
                            useFormWrapper={false}
                            maxQueryLength={MAX_QUERY_LENGTH}
                          />
                          {!hideLegendAlias && (
                            <LegendAliasInput
                              type="text"
                              name="name"
                              required
                              value={query.name}
                              placeholder={t('Legend Alias')}
                              onChange={event => {
                                const newQuery: WidgetQuery = {
                                  ...state.queries[queryIndex],
                                  name: event.target.value,
                                };
                                handleQueryChange(queryIndex, newQuery);
                              }}
                            />
                          )}
                          {state.queries.length > 1 && (
                            <Button
                              size="zero"
                              borderless
                              onClick={() => handleQueryRemove(queryIndex)}
                              icon={<IconDelete />}
                              title={t('Remove query')}
                              aria-label={t('Remove query')}
                            />
                          )}
                        </SearchConditionsWrapper>
                      </QueryField>
                    );
                  })}
                  {canAddSearchConditions && (
                    <Button
                      size="small"
                      icon={<IconAdd isCircled />}
                      onClick={handleAddSearchConditions}
                    >
                      {t('Add query')}
                    </Button>
                  )}
                </div>
              </BuildStep>
              {[DisplayType.TABLE, DisplayType.TOP_N].includes(state.displayType) && (
                <BuildStep
                  title={t('Sort by')}
                  description="Description of what this means"
                >
                  <Field
                    inline={false}
                    flexibleControlStateSize
                    stacked
                    error={state.errors?.orderby}
                  >
                    {state.dataSet === DataSet.EVENTS ? (
                      <SelectControl
                        menuPlacement="auto"
                        value={state.queries[0].orderby}
                        name="orderby"
                        options={generateOrderOptions(state.queries[0].fields)}
                        onChange={(option: SelectValue<string>) => {
                          const newQuery: WidgetQuery = {
                            ...state.queries[0],
                            orderby: option.value,
                          };
                          handleQueryChange(0, newQuery);
                        }}
                      />
                    ) : (
                      <SelectControl
                        menuPlacement="auto"
                        value={state.queries[0].orderby || IssueSortOptions.DATE}
                        name="orderby"
                        options={generateIssueWidgetOrderOptions(
                          organization?.features?.includes('issue-list-trend-sort')
                        )}
                        onChange={(option: SelectValue<string>) => {
                          const newQuery: WidgetQuery = {
                            ...state.queries[0],
                            orderby: option.value,
                          };
                          handleQueryChange(0, newQuery);
                        }}
                      />
                    )}
                  </Field>
                </BuildStep>
              )}
            </BuildSteps>
          </Layout.Body>
        </PageContentWithoutPadding>
      </PageFiltersContainer>
    </SentryDocumentTitle>
  );
}

export default withPageFilters(withTags(WidgetBuilder));

const PageContentWithoutPadding = styled(PageContent)`
  padding: 0;
`;

const DataSetChoices = styled(RadioGroup)`
  @media (min-width: ${p => p.theme.breakpoints[2]}) {
    grid-auto-flow: column;
  }
`;

const DisplayTypeOptions = styled(SelectControl)`
  margin-bottom: ${space(1)};
`;

const SearchConditionsWrapper = styled('div')`
  display: flex;
  align-items: center;

  > * + * {
    margin-left: ${space(1)};
  }
`;

const Search = styled(SearchBar)`
  flex-grow: 1;
`;

const LegendAliasInput = styled(Input)`
  width: 33%;
`;

const QueryField = styled(Field)`
  padding-bottom: ${space(1)};
`;<|MERGE_RESOLUTION|>--- conflicted
+++ resolved
@@ -293,71 +293,6 @@
 
   return (
     <SentryDocumentTitle title={dashboard.title} orgSlug={orgSlug}>
-<<<<<<< HEAD
-      <PageContentWithoutPadding>
-        <Header
-          orgSlug={orgSlug}
-          title={state.title}
-          dashboardTitle={dashboard.title}
-          goBackLocation={goBackLocation}
-          onChangeTitle={newTitle => setState({...state, title: newTitle})}
-        />
-        <Layout.Body>
-          <BuildSteps>
-            <BuildStep
-              title={t('Choose your visualization')}
-              description={t(
-                'This is a preview of how your widget will appear in the dashboard.'
-              )}
-            >
-              <DisplayTypeOptions
-                name="displayType"
-                options={DISPLAY_TYPES_OPTIONS}
-                value={state.displayType}
-                onChange={(option: {label: string; value: DisplayType}) => {
-                  setState({...state, displayType: option.value});
-                }}
-              />
-              <WidgetCard
-                selection={pageFilters}
-                widget={{
-                  title: state.title,
-                  displayType: state.displayType,
-                  interval: state.interval,
-                  queries: state.queries,
-                  widgetType,
-                }}
-                isEditing={false}
-                widgetLimitReached={false}
-                renderErrorMessage={errorMessage =>
-                  typeof errorMessage === 'string' && (
-                    <PanelAlert type="error">{errorMessage}</PanelAlert>
-                  )
-                }
-                isSorting={false}
-                currentWidgetDragging={false}
-                noLazyLoad
-              />
-            </BuildStep>
-            <BuildStep
-              title={t('Choose your data set')}
-              description={t(
-                'Monitor specific events such as errors and transactions or metrics based on Release Health.'
-              )}
-            >
-              <DataSetChoices
-                label="dataSet"
-                value={state.dataSet}
-                choices={
-                  state.displayType === DisplayType.TABLE
-                    ? DATASET_CHOICES
-                    : [DATASET_CHOICES[0]]
-                }
-                onChange={handleDataSetChange}
-              />
-            </BuildStep>
-            {[DisplayType.TABLE, DisplayType.TOP_N].includes(state.displayType) ? (
-=======
       <PageFiltersContainer
         skipLoadLastUsed={organization.features.includes('global-views')}
         defaultSelection={{
@@ -374,7 +309,6 @@
           />
           <Layout.Body>
             <BuildSteps>
->>>>>>> 7596c3e3
               <BuildStep
                 title={t('Choose your visualization')}
                 description={t(
@@ -390,7 +324,6 @@
                   }}
                 />
                 <WidgetCard
-                  organization={organization}
                   selection={pageFilters}
                   widget={{
                     title: state.title,
