import {cloneElement, Component, isValidElement} from 'react';
import {browserHistory, PlainRoute, RouteComponentProps} from 'react-router';
import styled from '@emotion/styled';
import cloneDeep from 'lodash/cloneDeep';
import isEqual from 'lodash/isEqual';
import omit from 'lodash/omit';

import {
  createDashboard,
  deleteDashboard,
  updateDashboard,
} from 'sentry/actionCreators/dashboards';
import {addErrorMessage, addSuccessMessage} from 'sentry/actionCreators/indicator';
import {
  openAddDashboardWidgetModal,
  openWidgetViewerModal,
} from 'sentry/actionCreators/modal';
import {Client} from 'sentry/api';
import Breadcrumbs from 'sentry/components/breadcrumbs';
import HookOrDefault from 'sentry/components/hookOrDefault';
import * as Layout from 'sentry/components/layouts/thirds';
import {WidgetViewerQueryField} from 'sentry/components/modals/widgetViewerModal/utils';
import NoProjectMessage from 'sentry/components/noProjectMessage';
import PageFiltersContainer from 'sentry/components/organizations/pageFilters/container';
import SentryDocumentTitle from 'sentry/components/sentryDocumentTitle';
import {t} from 'sentry/locale';
import {PageContent} from 'sentry/styles/organization';
import space from 'sentry/styles/space';
import {Organization} from 'sentry/types';
import {defined} from 'sentry/utils';
import {trackAnalyticsEvent} from 'sentry/utils/analytics';
import trackAdvancedAnalyticsEvent from 'sentry/utils/analytics/trackAdvancedAnalyticsEvent';
import withApi from 'sentry/utils/withApi';
import withOrganization from 'sentry/utils/withOrganization';

import Controls from './controls';
import Dashboard from './dashboard';
import {DEFAULT_STATS_PERIOD} from './data';
import {
  assignDefaultLayout,
  calculateColumnDepths,
  getDashboardLayout,
} from './layoutUtils';
import DashboardTitle from './title';
import {
  DashboardDetails,
  DashboardListItem,
  DashboardState,
  DashboardWidgetSource,
  MAX_WIDGETS,
  Widget,
} from './types';
import {cloneDashboard} from './utils';

const UNSAVED_MESSAGE = t('You have unsaved changes, are you sure you want to leave?');

const HookHeader = HookOrDefault({hookName: 'component:dashboards-header'});

type RouteParams = {
  orgId: string;
  dashboardId?: string;
  widgetId?: number;
  widgetIndex?: number;
};

type Props = RouteComponentProps<RouteParams, {}> & {
  api: Client;
  dashboard: DashboardDetails;
  dashboards: DashboardListItem[];
  initialState: DashboardState;
  organization: Organization;
  route: PlainRoute;
  newWidget?: Widget;
  onDashboardUpdate?: (updatedDashboard: DashboardDetails) => void;
};

type State = {
  dashboardState: DashboardState;
  modifiedDashboard: DashboardDetails | null;
  widgetLimitReached: boolean;
  widgetToBeUpdated?: Widget;
};

class DashboardDetail extends Component<Props, State> {
  state: State = {
    dashboardState: this.props.initialState,
    modifiedDashboard: this.updateModifiedDashboard(this.props.initialState),
    widgetLimitReached: this.props.dashboard.widgets.length >= MAX_WIDGETS,
  };

  componentDidMount() {
    const {route, router} = this.props;
    this.checkStateRoute();
    router.setRouteLeaveHook(route, this.onRouteLeave);
    window.addEventListener('beforeunload', this.onUnload);
    this.checkIfShouldMountWidgetViewerModal();
  }

  componentDidUpdate(prevProps: Props) {
    if (prevProps.location.pathname !== this.props.location.pathname) {
      this.checkStateRoute();
    }
    this.checkIfShouldMountWidgetViewerModal();
  }

  componentWillUnmount() {
    window.removeEventListener('beforeunload', this.onUnload);
  }

  checkIfShouldMountWidgetViewerModal() {
    const {
      params: {widgetId},
      organization,
      dashboard,
      location,
      router,
    } = this.props;
    if (location.pathname.match(/\/widget\/[0-9]+\/$/)) {
      const widget =
        defined(widgetId) &&
        (dashboard.widgets.find(({id}) => id === String(widgetId)) ??
          dashboard.widgets[widgetId]);
      if (widget) {
        openWidgetViewerModal({
          organization,
          widget,
          onClose: () => {
            // Filter out Widget Viewer Modal query params when exiting the Modal
            const query = omit(location.query, Object.values(WidgetViewerQueryField));
            router.push({
              pathname: location.pathname.replace(/widget\/[0-9]+\/$/, ''),
<<<<<<< HEAD
              query: location.query,
=======
              query,
>>>>>>> adfaf098
            });
          },
          onEdit: () => {
            openAddDashboardWidgetModal({
              organization,
              widget,
              onUpdateWidget: (nextWidget: Widget) => {
                const updateIndex = dashboard.widgets.indexOf(widget);
                const nextWidgetsList = cloneDeep(dashboard.widgets);
                nextWidgetsList[updateIndex] = nextWidget;
                this.handleUpdateWidgetList(nextWidgetsList);
              },
              source: DashboardWidgetSource.DASHBOARDS,
            });
          },
        });
      } else {
        // Replace the URL if the widget isn't found and raise an error in toast
        router.replace({
          pathname: `/organizations/${organization.slug}/dashboard/${dashboard.id}/`,
          query: location.query,
        });
        addErrorMessage(t('Widget not found'));
      }
    }
  }

  checkStateRoute() {
    const {organization, params} = this.props;
    const {dashboardId} = params;

    const dashboardDetailsRoute = `/organizations/${organization.slug}/dashboard/${dashboardId}/`;

    if (location.pathname === dashboardDetailsRoute && !!this.state.widgetToBeUpdated) {
      this.onSetWidgetToBeUpdated(undefined);
    }
  }

  updateModifiedDashboard(dashboardState: DashboardState) {
    const {dashboard} = this.props;
    switch (dashboardState) {
      case DashboardState.PREVIEW:
      case DashboardState.CREATE:
      case DashboardState.EDIT:
        return cloneDashboard(dashboard);
      default: {
        return null;
      }
    }
  }

  get isPreview() {
    const {dashboardState} = this.state;
    return DashboardState.PREVIEW === dashboardState;
  }

  get isEditing() {
    const {dashboardState} = this.state;
    return [
      DashboardState.EDIT,
      DashboardState.CREATE,
      DashboardState.PENDING_DELETE,
    ].includes(dashboardState);
  }

  get isWidgetBuilderRouter() {
    const {location, params, organization} = this.props;
    const {dashboardId, widgetIndex} = params;

    const widgetBuilderRoutes = [
      `/organizations/${organization.slug}/dashboards/new/widget/new/`,
      `/organizations/${organization.slug}/dashboard/${dashboardId}/widget/new/`,
      `/organizations/${organization.slug}/dashboards/new/widget/${widgetIndex}/edit/`,
      `/organizations/${organization.slug}/dashboard/${dashboardId}/widget/${widgetIndex}/edit/`,
    ];

    return widgetBuilderRoutes.includes(location.pathname);
  }

  get dashboardTitle() {
    const {dashboard} = this.props;
    const {modifiedDashboard} = this.state;
    return modifiedDashboard ? modifiedDashboard.title : dashboard.title;
  }

  onEdit = () => {
    const {dashboard} = this.props;

    trackAnalyticsEvent({
      eventKey: 'dashboards2.edit.start',
      eventName: 'Dashboards2: Edit start',
      organization_id: parseInt(this.props.organization.id, 10),
    });

    this.setState({
      dashboardState: DashboardState.EDIT,
      modifiedDashboard: cloneDashboard(dashboard),
    });
  };

  onRouteLeave = () => {
    const {dashboard} = this.props;
    const {modifiedDashboard} = this.state;

    if (
      ![
        DashboardState.VIEW,
        DashboardState.PENDING_DELETE,
        DashboardState.PREVIEW,
      ].includes(this.state.dashboardState) &&
      !isEqual(modifiedDashboard, dashboard)
    ) {
      return UNSAVED_MESSAGE;
    }
    return undefined;
  };

  onUnload = (event: BeforeUnloadEvent) => {
    const {dashboard} = this.props;
    const {modifiedDashboard} = this.state;

    if (
      [
        DashboardState.VIEW,
        DashboardState.PENDING_DELETE,
        DashboardState.PREVIEW,
      ].includes(this.state.dashboardState) ||
      isEqual(modifiedDashboard, dashboard)
    ) {
      return;
    }
    event.preventDefault();
    event.returnValue = UNSAVED_MESSAGE;
  };

  onDelete = (dashboard: State['modifiedDashboard']) => () => {
    const {api, organization, location} = this.props;
    if (!dashboard?.id) {
      return;
    }

    const previousDashboardState = this.state.dashboardState;

    this.setState({dashboardState: DashboardState.PENDING_DELETE}, () => {
      deleteDashboard(api, organization.slug, dashboard.id)
        .then(() => {
          addSuccessMessage(t('Dashboard deleted'));
          trackAnalyticsEvent({
            eventKey: 'dashboards2.delete',
            eventName: 'Dashboards2: Delete',
            organization_id: parseInt(this.props.organization.id, 10),
          });
          browserHistory.replace({
            pathname: `/organizations/${organization.slug}/dashboards/`,
            query: location.query,
          });
        })
        .catch(() => {
          this.setState({
            dashboardState: previousDashboardState,
          });
        });
    });
  };

  onCancel = () => {
    const {organization, dashboard, location, params} = this.props;
    const {modifiedDashboard} = this.state;

    let hasDashboardChanged = !isEqual(modifiedDashboard, dashboard);

    // If a dashboard has every layout undefined, then ignore the layout field
    // when checking equality because it is a dashboard from before the grid feature
    const isLegacyLayout = dashboard.widgets.every(({layout}) => !defined(layout));
    if (isLegacyLayout) {
      hasDashboardChanged = !isEqual(
        {
          ...modifiedDashboard,
          widgets: modifiedDashboard?.widgets.map(widget => omit(widget, 'layout')),
        },
        {...dashboard, widgets: dashboard.widgets.map(widget => omit(widget, 'layout'))}
      );
    }

    // Don't confirm preview cancellation regardless of dashboard state
    if (hasDashboardChanged && !this.isPreview) {
      // Ignore no-alert here, so that the confirm on cancel matches onUnload & onRouteLeave
      /* eslint no-alert:0 */
      if (!confirm(UNSAVED_MESSAGE)) {
        return;
      }
    }
    if (params.dashboardId) {
      trackAnalyticsEvent({
        eventKey: 'dashboards2.edit.cancel',
        eventName: 'Dashboards2: Edit cancel',
        organization_id: parseInt(this.props.organization.id, 10),
      });
      this.setState({
        dashboardState: DashboardState.VIEW,
        modifiedDashboard: null,
      });
      return;
    }
    trackAnalyticsEvent({
      eventKey: 'dashboards2.create.cancel',
      eventName: 'Dashboards2: Create cancel',
      organization_id: parseInt(this.props.organization.id, 10),
    });
    browserHistory.replace({
      pathname: `/organizations/${organization.slug}/dashboards/`,
      query: location.query,
    });
  };

  handleUpdateWidgetList = (widgets: Widget[]) => {
    const {organization, dashboard, api, onDashboardUpdate, location} = this.props;
    const {modifiedDashboard} = this.state;

    // Use the new widgets for calculating layout because widgets has
    // the most up to date information in edit state
    const currentLayout = getDashboardLayout(widgets);
    const layoutColumnDepths = calculateColumnDepths(currentLayout);
    const newModifiedDashboard = {
      ...cloneDashboard(modifiedDashboard || dashboard),
      widgets: assignDefaultLayout(widgets, layoutColumnDepths),
    };
    this.setState({
      modifiedDashboard: newModifiedDashboard,
      widgetLimitReached: widgets.length >= MAX_WIDGETS,
    });
    if (this.isEditing || this.isPreview) {
      return;
    }
    updateDashboard(api, organization.slug, newModifiedDashboard).then(
      (newDashboard: DashboardDetails) => {
        if (onDashboardUpdate) {
          onDashboardUpdate(newDashboard);
          this.setState({
            modifiedDashboard: null,
          });
        }
        addSuccessMessage(t('Dashboard updated'));
        if (dashboard && newDashboard.id !== dashboard.id) {
          browserHistory.replace({
            pathname: `/organizations/${organization.slug}/dashboard/${newDashboard.id}/`,
            query: {
              ...location.query,
            },
          });
          return;
        }
      },
      () => undefined
    );
  };

  handleAddCustomWidget = (widget: Widget) => {
    const {dashboard} = this.props;
    const {modifiedDashboard} = this.state;
    const newModifiedDashboard = modifiedDashboard || dashboard;
    this.onUpdateWidget([...newModifiedDashboard.widgets, widget]);
  };

  onAddWidget = () => {
    const {organization, dashboard} = this.props;
    this.setState({
      modifiedDashboard: cloneDashboard(dashboard),
    });

    openAddDashboardWidgetModal({
      organization,
      dashboard,
      onAddLibraryWidget: (widgets: Widget[]) => this.handleUpdateWidgetList(widgets),
      source: DashboardWidgetSource.LIBRARY,
    });
  };

  onCommit = () => {
    const {api, organization, location, dashboard, onDashboardUpdate} = this.props;
    const {modifiedDashboard, dashboardState} = this.state;

    switch (dashboardState) {
      case DashboardState.PREVIEW:
      case DashboardState.CREATE: {
        if (modifiedDashboard) {
          if (this.isPreview) {
            trackAdvancedAnalyticsEvent('dashboards_manage.templates.add', {
              organization,
              dashboard_id: dashboard.id,
              dashboard_title: dashboard.title,
              was_previewed: true,
            });
          }
          createDashboard(api, organization.slug, modifiedDashboard, this.isPreview).then(
            (newDashboard: DashboardDetails) => {
              addSuccessMessage(t('Dashboard created'));
              trackAnalyticsEvent({
                eventKey: 'dashboards2.create.complete',
                eventName: 'Dashboards2: Create complete',
                organization_id: parseInt(organization.id, 10),
              });
              this.setState({
                dashboardState: DashboardState.VIEW,
              });

              // redirect to new dashboard
              browserHistory.replace({
                pathname: `/organizations/${organization.slug}/dashboard/${newDashboard.id}/`,
                query: {
                  ...location.query,
                },
              });
            },
            () => undefined
          );
        }
        break;
      }
      case DashboardState.EDIT: {
        // only update the dashboard if there are changes
        if (modifiedDashboard) {
          if (isEqual(dashboard, modifiedDashboard)) {
            this.setState({
              dashboardState: DashboardState.VIEW,
              modifiedDashboard: null,
            });
            return;
          }
          updateDashboard(api, organization.slug, modifiedDashboard).then(
            (newDashboard: DashboardDetails) => {
              if (onDashboardUpdate) {
                onDashboardUpdate(newDashboard);
              }
              addSuccessMessage(t('Dashboard updated'));
              trackAnalyticsEvent({
                eventKey: 'dashboards2.edit.complete',
                eventName: 'Dashboards2: Edit complete',
                organization_id: parseInt(organization.id, 10),
              });
              this.setState({
                dashboardState: DashboardState.VIEW,
                modifiedDashboard: null,
              });

              if (dashboard && newDashboard.id !== dashboard.id) {
                browserHistory.replace({
                  pathname: `/organizations/${organization.slug}/dashboard/${newDashboard.id}/`,
                  query: {
                    ...location.query,
                  },
                });
                return;
              }
            },
            () => undefined
          );

          return;
        }
        this.setState({
          dashboardState: DashboardState.VIEW,
          modifiedDashboard: null,
        });
        break;
      }
      case DashboardState.VIEW:
      default: {
        this.setState({
          dashboardState: DashboardState.VIEW,
          modifiedDashboard: null,
        });
        break;
      }
    }
  };

  setModifiedDashboard = (dashboard: DashboardDetails) => {
    this.setState({
      modifiedDashboard: dashboard,
    });
  };

  onSetWidgetToBeUpdated = (widget?: Widget) => {
    this.setState({widgetToBeUpdated: widget});
  };

  onUpdateWidget = (widgets: Widget[]) => {
    this.setState((state: State) => ({
      ...state,
      widgetToBeUpdated: undefined,
      widgetLimitReached: widgets.length >= MAX_WIDGETS,
      modifiedDashboard: {
        ...(state.modifiedDashboard || this.props.dashboard),
        widgets,
      },
    }));
  };

  renderWidgetBuilder(dashboard: DashboardDetails) {
    const {children} = this.props;
    const {modifiedDashboard, widgetToBeUpdated} = this.state;

    return isValidElement(children)
      ? cloneElement(children, {
          dashboard: modifiedDashboard ?? dashboard,
          onSave: this.isEditing ? this.onUpdateWidget : this.handleUpdateWidgetList,
          widget: widgetToBeUpdated,
        })
      : children;
  }

  renderDefaultDashboardDetail() {
    const {organization, dashboard, dashboards, params, router, location} = this.props;
    const {modifiedDashboard, dashboardState, widgetLimitReached} = this.state;
    const {dashboardId} = params;

    return (
      <PageFiltersContainer
        skipLoadLastUsed={organization.features.includes('global-views')}
        defaultSelection={{
          datetime: {
            start: null,
            end: null,
            utc: false,
            period: DEFAULT_STATS_PERIOD,
          },
        }}
      >
        <PageContent>
          <NoProjectMessage organization={organization}>
            <StyledPageHeader>
              <StyledTitle>
                <DashboardTitle
                  dashboard={modifiedDashboard ?? dashboard}
                  onUpdate={this.setModifiedDashboard}
                  isEditing={this.isEditing}
                />
              </StyledTitle>
              <Controls
                organization={organization}
                dashboards={dashboards}
                onEdit={this.onEdit}
                onCancel={this.onCancel}
                onCommit={this.onCommit}
                onAddWidget={this.onAddWidget}
                onDelete={this.onDelete(dashboard)}
                dashboardState={dashboardState}
                widgetLimitReached={widgetLimitReached}
              />
            </StyledPageHeader>
            <HookHeader organization={organization} />
            <Dashboard
              paramDashboardId={dashboardId}
              dashboard={modifiedDashboard ?? dashboard}
              organization={organization}
              isEditing={this.isEditing}
              widgetLimitReached={widgetLimitReached}
              onUpdate={this.onUpdateWidget}
              onSetWidgetToBeUpdated={this.onSetWidgetToBeUpdated}
              handleUpdateWidgetList={this.handleUpdateWidgetList}
              handleAddCustomWidget={this.handleAddCustomWidget}
              isPreview={this.isPreview}
              router={router}
              location={location}
            />
          </NoProjectMessage>
        </PageContent>
      </PageFiltersContainer>
    );
  }

  getBreadcrumbLabel() {
    const {dashboardState} = this.state;

    let label = this.dashboardTitle;
    if (dashboardState === DashboardState.CREATE) {
      label = t('Create Dashboard');
    } else if (this.isPreview) {
      label = t('Preview Dashboard');
    }
    return label;
  }

  renderDashboardDetail() {
    const {organization, dashboard, dashboards, params, router, location, newWidget} =
      this.props;
    const {modifiedDashboard, dashboardState, widgetLimitReached} = this.state;
    const {dashboardId} = params;

    return (
      <SentryDocumentTitle title={dashboard.title} orgSlug={organization.slug}>
        <PageFiltersContainer
          skipLoadLastUsed={organization.features.includes('global-views')}
          defaultSelection={{
            datetime: {
              start: null,
              end: null,
              utc: false,
              period: DEFAULT_STATS_PERIOD,
            },
          }}
        >
          <StyledPageContent>
            <NoProjectMessage organization={organization}>
              <Layout.Header>
                <Layout.HeaderContent>
                  <Breadcrumbs
                    crumbs={[
                      {
                        label: t('Dashboards'),
                        to: `/organizations/${organization.slug}/dashboards/`,
                      },
                      {
                        label: this.getBreadcrumbLabel(),
                      },
                    ]}
                  />
                  <Layout.Title>
                    <DashboardTitle
                      dashboard={modifiedDashboard ?? dashboard}
                      onUpdate={this.setModifiedDashboard}
                      isEditing={this.isEditing}
                    />
                  </Layout.Title>
                </Layout.HeaderContent>
                <Layout.HeaderActions>
                  <Controls
                    organization={organization}
                    dashboards={dashboards}
                    onEdit={this.onEdit}
                    onCancel={this.onCancel}
                    onCommit={this.onCommit}
                    onAddWidget={this.onAddWidget}
                    onDelete={this.onDelete(dashboard)}
                    dashboardState={dashboardState}
                    widgetLimitReached={widgetLimitReached}
                  />
                </Layout.HeaderActions>
              </Layout.Header>
              <Layout.Body>
                <Layout.Main fullWidth>
                  <Dashboard
                    paramDashboardId={dashboardId}
                    dashboard={modifiedDashboard ?? dashboard}
                    organization={organization}
                    isEditing={this.isEditing}
                    widgetLimitReached={widgetLimitReached}
                    onUpdate={this.onUpdateWidget}
                    handleUpdateWidgetList={this.handleUpdateWidgetList}
                    handleAddCustomWidget={this.handleAddCustomWidget}
                    onSetWidgetToBeUpdated={this.onSetWidgetToBeUpdated}
                    router={router}
                    location={location}
                    newWidget={newWidget}
                    isPreview={this.isPreview}
                  />
                </Layout.Main>
              </Layout.Body>
            </NoProjectMessage>
          </StyledPageContent>
        </PageFiltersContainer>
      </SentryDocumentTitle>
    );
  }

  render() {
    const {organization, dashboard} = this.props;

    if (this.isWidgetBuilderRouter) {
      return this.renderWidgetBuilder(dashboard);
    }

    if (organization.features.includes('dashboards-edit')) {
      return this.renderDashboardDetail();
    }

    return this.renderDefaultDashboardDetail();
  }
}

const StyledPageHeader = styled('div')`
  display: grid;
  grid-template-columns: minmax(0, 1fr);
  grid-row-gap: ${space(2)};
  align-items: center;
  margin-bottom: ${space(2)};

  @media (min-width: ${p => p.theme.breakpoints[1]}) {
    grid-template-columns: minmax(0, 1fr) max-content;
    grid-column-gap: ${space(2)};
    height: 40px;
  }
`;

const StyledTitle = styled(Layout.Title)`
  margin-top: 0;
`;

const StyledPageContent = styled(PageContent)`
  padding: 0;
`;

export default withApi(withOrganization(DashboardDetail));<|MERGE_RESOLUTION|>--- conflicted
+++ resolved
@@ -129,11 +129,7 @@
             const query = omit(location.query, Object.values(WidgetViewerQueryField));
             router.push({
               pathname: location.pathname.replace(/widget\/[0-9]+\/$/, ''),
-<<<<<<< HEAD
-              query: location.query,
-=======
               query,
->>>>>>> adfaf098
             });
           },
           onEdit: () => {
