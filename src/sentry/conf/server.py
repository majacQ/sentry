"""
These settings act as the default (base) settings for the Sentry-provided web-server
"""

from django.conf.global_settings import *  # NOQA

import os
import os.path
import re
import socket
import sys
import tempfile

import sentry
from sentry.utils.celery import crontab_with_minute_jitter
from sentry.utils.types import type_from_value

from datetime import timedelta
from six.moves.urllib.parse import urlparse


def gettext_noop(s):
    return s


socket.setdefaulttimeout(5)


def env(key, default="", type=None):
    """
    Extract an environment variable for use in configuration

    :param key: The environment variable to be extracted.
    :param default: The value to be returned if `key` is not found.
    :param type: The type of the returned object (defaults to the type of `default`).
    :return: The environment variable if it exists, else `default`.
    """

    # First check an internal cache, so we can `pop` multiple times
    # without actually losing the value.
    try:
        rv = env._cache[key]
    except KeyError:
        if "SENTRY_RUNNING_UWSGI" in os.environ:
            # We do this so when the process forks off into uwsgi
            # we want to actually be popping off values. This is so that
            # at runtime, the variables aren't actually available.
            fn = os.environ.pop
        else:
            fn = os.environ.__getitem__

        try:
            rv = fn(key)
            env._cache[key] = rv
        except KeyError:
            rv = default

    if type is None:
        type = type_from_value(default)

    return type(rv)


env._cache = {}

ENVIRONMENT = os.environ.get("SENTRY_ENVIRONMENT", "production")

IS_DEV = ENVIRONMENT == "development"

DEBUG = IS_DEV

MAINTENANCE = False

ADMINS = ()

# Hosts that are considered in the same network (including VPNs).
INTERNAL_IPS = ()

# List of IP subnets which should not be accessible
SENTRY_DISALLOWED_IPS = ()

# When resolving DNS for external sources (source map fetching, webhooks, etc),
# ensure that domains are fully resolved first to avoid poking internal
# search domains.
SENTRY_ENSURE_FQDN = False

# Hosts that are allowed to use system token authentication.
# http://en.wikipedia.org/wiki/Reserved_IP_addresses
INTERNAL_SYSTEM_IPS = (
    "0.0.0.0/8",
    "10.0.0.0/8",
    "100.64.0.0/10",
    "127.0.0.0/8",
    "169.254.0.0/16",
    "172.16.0.0/12",
    "192.0.0.0/29",
    "192.0.2.0/24",
    "192.88.99.0/24",
    "192.168.0.0/16",
    "198.18.0.0/15",
    "198.51.100.0/24",
    "224.0.0.0/4",
    "240.0.0.0/4",
    "255.255.255.255/32",
)

MANAGERS = ADMINS

APPEND_SLASH = True

PROJECT_ROOT = os.path.normpath(os.path.join(os.path.dirname(__file__), os.pardir))

# XXX(dcramer): handle case when we've installed from source vs just running
# this straight out of the repository
if "site-packages" in __file__:
    NODE_MODULES_ROOT = os.path.join(PROJECT_ROOT, "node_modules")
else:
    NODE_MODULES_ROOT = os.path.join(PROJECT_ROOT, os.pardir, os.pardir, "node_modules")

NODE_MODULES_ROOT = os.path.normpath(NODE_MODULES_ROOT)

DEVSERVICES_CONFIG_DIR = os.path.normpath(
    os.path.join(PROJECT_ROOT, os.pardir, os.pardir, "config")
)

CLICKHOUSE_CONFIG_PATH = os.path.join(DEVSERVICES_CONFIG_DIR, "clickhouse", "config.xml")

RELAY_CONFIG_DIR = os.path.join(DEVSERVICES_CONFIG_DIR, "relay")

SYMBOLICATOR_CONFIG_DIR = os.path.join(DEVSERVICES_CONFIG_DIR, "symbolicator")

sys.path.insert(0, os.path.normpath(os.path.join(PROJECT_ROOT, os.pardir)))

DATABASES = {
    "default": {
        "ENGINE": "sentry.db.postgres",
        "NAME": "sentry",
        "USER": "postgres",
        "PASSWORD": "",
        "HOST": "127.0.0.1",
        "PORT": "",
        "AUTOCOMMIT": True,
        "ATOMIC_REQUESTS": False,
    }
}

if "DATABASE_URL" in os.environ:
    url = urlparse(os.environ["DATABASE_URL"])

    # Ensure default database exists.
    DATABASES["default"] = DATABASES.get("default", {})

    # Update with environment configuration.
    DATABASES["default"].update(
        {
            "NAME": url.path[1:],
            "USER": url.username,
            "PASSWORD": url.password,
            "HOST": url.hostname,
            "PORT": url.port,
        }
    )
    if url.scheme == "postgres":
        DATABASES["default"]["ENGINE"] = "sentry.db.postgres"

# This should always be UTC.
TIME_ZONE = "UTC"

# Language code for this installation. All choices can be found here:
# http://www.i18nguy.com/unicode/language-identifiers.html
LANGUAGE_CODE = "en-us"

LANGUAGES = (
    ("af", gettext_noop("Afrikaans")),
    ("ar", gettext_noop("Arabic")),
    ("az", gettext_noop("Azerbaijani")),
    ("bg", gettext_noop("Bulgarian")),
    ("be", gettext_noop("Belarusian")),
    ("bn", gettext_noop("Bengali")),
    ("br", gettext_noop("Breton")),
    ("bs", gettext_noop("Bosnian")),
    ("ca", gettext_noop("Catalan")),
    ("cs", gettext_noop("Czech")),
    ("cy", gettext_noop("Welsh")),
    ("da", gettext_noop("Danish")),
    ("de", gettext_noop("German")),
    ("el", gettext_noop("Greek")),
    ("en", gettext_noop("English")),
    ("eo", gettext_noop("Esperanto")),
    ("es", gettext_noop("Spanish")),
    ("et", gettext_noop("Estonian")),
    ("eu", gettext_noop("Basque")),
    ("fa", gettext_noop("Persian")),
    ("fi", gettext_noop("Finnish")),
    ("fr", gettext_noop("French")),
    ("ga", gettext_noop("Irish")),
    ("gl", gettext_noop("Galician")),
    ("he", gettext_noop("Hebrew")),
    ("hi", gettext_noop("Hindi")),
    ("hr", gettext_noop("Croatian")),
    ("hu", gettext_noop("Hungarian")),
    ("ia", gettext_noop("Interlingua")),
    ("id", gettext_noop("Indonesian")),
    ("is", gettext_noop("Icelandic")),
    ("it", gettext_noop("Italian")),
    ("ja", gettext_noop("Japanese")),
    ("ka", gettext_noop("Georgian")),
    ("kk", gettext_noop("Kazakh")),
    ("km", gettext_noop("Khmer")),
    ("kn", gettext_noop("Kannada")),
    ("ko", gettext_noop("Korean")),
    ("lb", gettext_noop("Luxembourgish")),
    ("lt", gettext_noop("Lithuanian")),
    ("lv", gettext_noop("Latvian")),
    ("mk", gettext_noop("Macedonian")),
    ("ml", gettext_noop("Malayalam")),
    ("mn", gettext_noop("Mongolian")),
    ("my", gettext_noop("Burmese")),
    ("nb", gettext_noop("Norwegian Bokmal")),
    ("ne", gettext_noop("Nepali")),
    ("nl", gettext_noop("Dutch")),
    ("nn", gettext_noop("Norwegian Nynorsk")),
    ("os", gettext_noop("Ossetic")),
    ("pa", gettext_noop("Punjabi")),
    ("pl", gettext_noop("Polish")),
    ("pt", gettext_noop("Portuguese")),
    ("pt-br", gettext_noop("Brazilian Portuguese")),
    ("ro", gettext_noop("Romanian")),
    ("ru", gettext_noop("Russian")),
    ("sk", gettext_noop("Slovak")),
    ("sl", gettext_noop("Slovenian")),
    ("sq", gettext_noop("Albanian")),
    ("sr", gettext_noop("Serbian")),
    ("sv-se", gettext_noop("Swedish")),
    ("sw", gettext_noop("Swahili")),
    ("ta", gettext_noop("Tamil")),
    ("te", gettext_noop("Telugu")),
    ("th", gettext_noop("Thai")),
    ("tr", gettext_noop("Turkish")),
    ("tt", gettext_noop("Tatar")),
    ("udm", gettext_noop("Udmurt")),
    ("uk", gettext_noop("Ukrainian")),
    ("ur", gettext_noop("Urdu")),
    ("vi", gettext_noop("Vietnamese")),
    ("zh-cn", gettext_noop("Simplified Chinese")),
    ("zh-tw", gettext_noop("Traditional Chinese")),
)

from .locale import CATALOGS

LANGUAGES = tuple((code, name) for code, name in LANGUAGES if code in CATALOGS)

SUPPORTED_LANGUAGES = frozenset(CATALOGS)

SITE_ID = 1

# If you set this to False, Django will make some optimizations so as not
# to load the internationalization machinery.
USE_I18N = True

# If you set this to False, Django will not format dates, numbers and
# calendars according to the current locale
USE_L10N = True

USE_TZ = True

# CAVEAT: If you're adding a middleware that modifies a response's content,
# and appears before CommonMiddleware, you must either reorder your middleware
# so that responses aren't modified after Content-Length is set, or have the
# response modifying middleware reset the Content-Length header.
# This is because CommonMiddleware Sets the Content-Length header for non-streaming responses.
MIDDLEWARE_CLASSES = (
    "sentry.middleware.proxy.DecompressBodyMiddleware",
    "sentry.middleware.security.SecurityHeadersMiddleware",
    "sentry.middleware.maintenance.ServicesUnavailableMiddleware",
    "sentry.middleware.env.SentryEnvMiddleware",
    "sentry.middleware.proxy.SetRemoteAddrFromForwardedFor",
    "sentry.middleware.debug.NoIfModifiedSinceMiddleware",
    "sentry.middleware.stats.RequestTimingMiddleware",
    "sentry.middleware.stats.ResponseCodeMiddleware",
    "sentry.middleware.health.HealthCheck",  # Must exist before CommonMiddleware
    "django.middleware.common.CommonMiddleware",
    "django.contrib.sessions.middleware.SessionMiddleware",
    "django.middleware.csrf.CsrfViewMiddleware",
    "sentry.middleware.auth.AuthenticationMiddleware",
    "sentry.middleware.user.UserActiveMiddleware",
    "sentry.middleware.sudo.SudoMiddleware",
    "sentry.middleware.superuser.SuperuserMiddleware",
    "sentry.middleware.locale.SentryLocaleMiddleware",
    "django.contrib.messages.middleware.MessageMiddleware",
)

ROOT_URLCONF = "sentry.conf.urls"

# TODO(joshuarli): Django 1.10 introduced this option, which restricts the size of a
# request body. We have some middleware in sentry.middleware.proxy that sets the
# Content Length to max uint32 in certain cases related to minidump.
# Once relay's fully rolled out, that can be deleted.
# Until then, the safest and easiest thing to do is to disable this check
# to leave things the way they were with Django <1.9.
DATA_UPLOAD_MAX_MEMORY_SIZE = None

TEMPLATES = [
    {
        "BACKEND": "django.template.backends.django.DjangoTemplates",
        "DIRS": [os.path.join(PROJECT_ROOT, "templates")],
        "APP_DIRS": True,
        "OPTIONS": {
            "context_processors": [
                "django.contrib.auth.context_processors.auth",
                "django.contrib.messages.context_processors.messages",
                "django.template.context_processors.csrf",
                "django.template.context_processors.request",
            ]
        },
    }
]

INSTALLED_APPS = (
    "django.contrib.admin",
    "django.contrib.auth",
    "django.contrib.contenttypes",
    "django.contrib.messages",
    "django.contrib.sessions",
    "django.contrib.sites",
    "crispy_forms",
    "rest_framework",
    "sentry",
    "sentry.analytics",
    "sentry.incidents.apps.Config",
    "sentry.discover",
    "sentry.analytics.events",
    "sentry.nodestore",
    "sentry.search",
    "sentry.snuba",
    "sentry.lang.java.apps.Config",
    "sentry.lang.javascript.apps.Config",
    "sentry.lang.native.apps.Config",
    "sentry.plugins.sentry_interface_types.apps.Config",
    "sentry.plugins.sentry_urls.apps.Config",
    "sentry.plugins.sentry_useragents.apps.Config",
    "sentry.plugins.sentry_webhooks.apps.Config",
    "social_auth",
    "sudo",
    "sentry.eventstream",
    "sentry.auth.providers.google.apps.Config",
    "django.contrib.staticfiles",
)

# Silence internal hints from Django's system checks
SILENCED_SYSTEM_CHECKS = (
    # Django recommends to use OneToOneField over ForeignKey(unique=True)
    # however this changes application behavior in ways that break association
    # loading
    "fields.W342",
    # We have a "catch-all" react_page_view that we only want to match on URLs
    # ending with a `/` to allow APPEND_SLASHES to kick in for the ones lacking
    # the trailing slash. This confuses the warning as the regex is `/$` which
    # looks like it starts with a slash but it doesn't.
    "urls.W002",
)

STATIC_ROOT = os.path.realpath(os.path.join(PROJECT_ROOT, "static"))
STATIC_URL = "/_static/{version}/"

# various middleware will use this to identify resources which should not access
# cookies
ANONYMOUS_STATIC_PREFIXES = (
    "/_static/",
    "/avatar/",
    "/organization-avatar/",
    "/team-avatar/",
    "/project-avatar/",
    "/js-sdk-loader/",
)

STATICFILES_FINDERS = (
    "django.contrib.staticfiles.finders.FileSystemFinder",
    "django.contrib.staticfiles.finders.AppDirectoriesFinder",
)

ASSET_VERSION = 0

# setup a default media root to somewhere useless
MEDIA_ROOT = "/tmp/sentry-media"

LOCALE_PATHS = (os.path.join(PROJECT_ROOT, "locale"),)

CSRF_FAILURE_VIEW = "sentry.web.frontend.csrf_failure.view"
CSRF_COOKIE_NAME = "sc"

# Auth configuration

from django.core.urlresolvers import reverse_lazy

LOGIN_REDIRECT_URL = reverse_lazy("sentry-login-redirect")
LOGIN_URL = reverse_lazy("sentry-login")

AUTHENTICATION_BACKENDS = (
    "sentry.utils.auth.EmailAuthBackend",
    # The following authentication backends are used by social auth only.
    # We don't use them for user authentication.
    "social_auth.backends.asana.AsanaBackend",
    "social_auth.backends.github.GithubBackend",
    "social_auth.backends.bitbucket.BitbucketBackend",
    "social_auth.backends.visualstudio.VisualStudioBackend",
)

AUTH_PASSWORD_VALIDATORS = [
    {
        "NAME": "sentry.auth.password_validation.MinimumLengthValidator",
        "OPTIONS": {"min_length": 6},
    },
    {
        "NAME": "sentry.auth.password_validation.MaximumLengthValidator",
        "OPTIONS": {"max_length": 256},
    },
]

SOCIAL_AUTH_USER_MODEL = AUTH_USER_MODEL = "sentry.User"

SESSION_ENGINE = "django.contrib.sessions.backends.signed_cookies"
SESSION_COOKIE_NAME = "sentrysid"
SESSION_SERIALIZER = "django.contrib.sessions.serializers.PickleSerializer"

GOOGLE_OAUTH2_CLIENT_ID = ""
GOOGLE_OAUTH2_CLIENT_SECRET = ""

BITBUCKET_CONSUMER_KEY = ""
BITBUCKET_CONSUMER_SECRET = ""

ASANA_CLIENT_ID = ""
ASANA_CLIENT_SECRET = ""

VISUALSTUDIO_APP_ID = ""
VISUALSTUDIO_APP_SECRET = ""
VISUALSTUDIO_CLIENT_SECRET = ""
VISUALSTUDIO_SCOPES = ["vso.work_write", "vso.project", "vso.code", "vso.release"]

SOCIAL_AUTH_PIPELINE = (
    "social_auth.backends.pipeline.user.get_username",
    "social_auth.backends.pipeline.social.social_auth_user",
    "social_auth.backends.pipeline.associate.associate_by_email",
    "social_auth.backends.pipeline.misc.save_status_to_session",
    "social_auth.backends.pipeline.social.associate_user",
    "social_auth.backends.pipeline.social.load_extra_data",
    "social_auth.backends.pipeline.user.update_user_details",
    "social_auth.backends.pipeline.misc.save_status_to_session",
)
SOCIAL_AUTH_REVOKE_TOKENS_ON_DISCONNECT = True
SOCIAL_AUTH_LOGIN_REDIRECT_URL = "/account/settings/identities/"
SOCIAL_AUTH_ASSOCIATE_ERROR_URL = SOCIAL_AUTH_LOGIN_REDIRECT_URL

INITIAL_CUSTOM_USER_MIGRATION = "0108_fix_user"

# Auth engines and the settings required for them to be listed
AUTH_PROVIDERS = {
    "github": ("GITHUB_APP_ID", "GITHUB_API_SECRET"),
    "bitbucket": ("BITBUCKET_CONSUMER_KEY", "BITBUCKET_CONSUMER_SECRET"),
    "asana": ("ASANA_CLIENT_ID", "ASANA_CLIENT_SECRET"),
    "visualstudio": (
        "VISUALSTUDIO_APP_ID",
        "VISUALSTUDIO_APP_SECRET",
        "VISUALSTUDIO_CLIENT_SECRET",
    ),
}

AUTH_PROVIDER_LABELS = {
    "github": "GitHub",
    "bitbucket": "Bitbucket",
    "asana": "Asana",
    "visualstudio": "Visual Studio",
}

import random


def SOCIAL_AUTH_DEFAULT_USERNAME():
    return random.choice(["Darth Vader", "Obi-Wan Kenobi", "R2-D2", "C-3PO", "Yoda"])


SOCIAL_AUTH_PROTECTED_USER_FIELDS = ["email"]
SOCIAL_AUTH_FORCE_POST_DISCONNECT = True

# Queue configuration
from kombu import Exchange, Queue

BROKER_URL = "redis://127.0.0.1:6379"
BROKER_TRANSPORT_OPTIONS = {}

# Ensure workers run async by default
# in Development you might want them to run in-process
# though it would cause timeouts/recursions in some cases
CELERY_ALWAYS_EAGER = False

# We use the old task protocol because during benchmarking we noticed that it's faster
# than the new protocol. If we ever need to bump this it should be fine, there were no
# compatibility issues, just need to run benchmarks and do some tests to make sure
# things run ok.
CELERY_TASK_PROTOCOL = 1
CELERY_EAGER_PROPAGATES_EXCEPTIONS = True
CELERY_IGNORE_RESULT = True
CELERY_SEND_EVENTS = False
CELERY_RESULT_BACKEND = None
CELERY_TASK_RESULT_EXPIRES = 1
CELERY_DISABLE_RATE_LIMITS = True
CELERY_DEFAULT_QUEUE = "default"
CELERY_DEFAULT_EXCHANGE = "default"
CELERY_DEFAULT_EXCHANGE_TYPE = "direct"
CELERY_DEFAULT_ROUTING_KEY = "default"
CELERY_CREATE_MISSING_QUEUES = True
CELERY_REDIRECT_STDOUTS = False
CELERYD_HIJACK_ROOT_LOGGER = False
CELERY_TASK_SERIALIZER = "pickle"
CELERY_RESULT_SERIALIZER = "pickle"
CELERY_ACCEPT_CONTENT = {"pickle"}
CELERY_IMPORTS = (
    "sentry.data_export.tasks",
    "sentry.discover.tasks",
    "sentry.incidents.tasks",
    "sentry.snuba.tasks",
    "sentry.tasks.assemble",
    "sentry.tasks.auth",
    "sentry.tasks.auto_resolve_issues",
    "sentry.tasks.auto_remove_inbox",
    "sentry.tasks.beacon",
    "sentry.tasks.check_auth",
    "sentry.tasks.check_monitors",
    "sentry.tasks.clear_expired_snoozes",
    "sentry.tasks.collect_project_platforms",
    "sentry.tasks.commits",
    "sentry.tasks.deletion",
    "sentry.tasks.digests",
    "sentry.tasks.email",
    "sentry.tasks.files",
    "sentry.tasks.groupowner",
    "sentry.tasks.integrations",
    "sentry.tasks.members",
    "sentry.tasks.merge",
    "sentry.tasks.options",
    "sentry.tasks.ping",
    "sentry.tasks.post_process",
    "sentry.tasks.process_buffer",
    "sentry.tasks.reports",
    "sentry.tasks.reprocessing",
    "sentry.tasks.scheduler",
    "sentry.tasks.sentry_apps",
    "sentry.tasks.servicehooks",
    "sentry.tasks.signals",
    "sentry.tasks.store",
    "sentry.tasks.unmerge",
    "sentry.tasks.update_user_reports",
    "sentry.tasks.relay",
    "sentry.tasks.release_registry",
)
CELERY_QUEUES = [
    Queue("activity.notify", routing_key="activity.notify"),
    Queue("alerts", routing_key="alerts"),
    Queue("app_platform", routing_key="app_platform"),
    Queue("auth", routing_key="auth"),
    Queue("assemble", routing_key="assemble"),
    Queue("buffers.process_pending", routing_key="buffers.process_pending"),
    Queue("commits", routing_key="commits"),
    Queue("cleanup", routing_key="cleanup"),
    Queue("data_export", routing_key="data_export"),
    Queue("default", routing_key="default"),
    Queue("digests.delivery", routing_key="digests.delivery"),
    Queue("digests.scheduling", routing_key="digests.scheduling"),
    Queue("email", routing_key="email"),
    Queue("events.preprocess_event", routing_key="events.preprocess_event"),
    Queue(
        "events.reprocessing.preprocess_event", routing_key="events.reprocessing.preprocess_event"
    ),
    Queue("events.symbolicate_event", routing_key="events.symbolicate_event"),
    Queue(
        "events.reprocessing.symbolicate_event", routing_key="events.reprocessing.symbolicate_event"
    ),
    Queue("events.process_event", routing_key="events.process_event"),
    Queue("events.reprocessing.process_event", routing_key="events.reprocessing.process_event"),
    Queue("events.reprocess_events", routing_key="events.reprocess_events"),
    Queue("events.save_event", routing_key="events.save_event"),
    Queue("files.delete", routing_key="files.delete"),
    Queue(
        "group_owners.process_suspect_commits", routing_key="group_owners.process_suspect_commits"
    ),
    Queue("incidents", routing_key="incidents"),
    Queue("incident_snapshots", routing_key="incident_snapshots"),
    Queue("integrations", routing_key="integrations"),
    Queue("merge", routing_key="merge"),
    Queue("options", routing_key="options"),
    Queue("relay_config", routing_key="relay_config"),
    Queue("reports.deliver", routing_key="reports.deliver"),
    Queue("reports.prepare", routing_key="reports.prepare"),
    Queue("search", routing_key="search"),
    Queue("sleep", routing_key="sleep"),
    Queue("stats", routing_key="stats"),
    Queue("subscriptions", routing_key="subscriptions"),
    Queue("unmerge", routing_key="unmerge"),
    Queue("update", routing_key="update"),
]

for queue in CELERY_QUEUES:
    queue.durable = False

CELERY_ROUTES = ("sentry.queue.routers.SplitQueueRouter",)


def create_partitioned_queues(name):
    exchange = Exchange(name, type="direct")
    for num in range(1):
        CELERY_QUEUES.append(Queue("{0}-{1}".format(name, num), exchange=exchange))


create_partitioned_queues("counters")
create_partitioned_queues("triggers")

from celery.schedules import crontab

# XXX: Make sure to register the monitor_id for each job in `SENTRY_CELERYBEAT_MONITORS`!
CELERYBEAT_SCHEDULE_FILENAME = os.path.join(tempfile.gettempdir(), "sentry-celerybeat")
CELERYBEAT_SCHEDULE = {
    "check-auth": {
        "task": "sentry.tasks.check_auth",
        "schedule": timedelta(minutes=1),
        "options": {"expires": 60, "queue": "auth"},
    },
    "enqueue-scheduled-jobs": {
        "task": "sentry.tasks.enqueue_scheduled_jobs",
        "schedule": timedelta(minutes=1),
        "options": {"expires": 60},
    },
    "send-beacon": {
        "task": "sentry.tasks.send_beacon",
        "schedule": timedelta(hours=1),
        "options": {"expires": 3600},
    },
    "send-ping": {
        "task": "sentry.tasks.send_ping",
        "schedule": timedelta(minutes=1),
        "options": {"expires": 60},
    },
    "flush-buffers": {
        "task": "sentry.tasks.process_buffer.process_pending",
        "schedule": timedelta(seconds=10),
        "options": {"expires": 10, "queue": "buffers.process_pending"},
    },
    "sync-options": {
        "task": "sentry.tasks.options.sync_options",
        "schedule": timedelta(seconds=10),
        "options": {"expires": 10, "queue": "options"},
    },
    "schedule-digests": {
        "task": "sentry.tasks.digests.schedule_digests",
        "schedule": timedelta(seconds=30),
        "options": {"expires": 30},
    },
    "check-monitors": {
        "task": "sentry.tasks.check_monitors",
        "schedule": timedelta(minutes=1),
        "options": {"expires": 60},
    },
    "clear-expired-snoozes": {
        "task": "sentry.tasks.clear_expired_snoozes",
        "schedule": timedelta(minutes=5),
        "options": {"expires": 300},
    },
    "clear-expired-raw-events": {
        "task": "sentry.tasks.clear_expired_raw_events",
        "schedule": timedelta(minutes=15),
        "options": {"expires": 300},
    },
    "collect-project-platforms": {
        "task": "sentry.tasks.collect_project_platforms",
        "schedule": crontab_with_minute_jitter(hour=3),
        "options": {"expires": 3600 * 24},
    },
    "update-user-reports": {
        "task": "sentry.tasks.update_user_reports",
        "schedule": timedelta(minutes=15),
        "options": {"expires": 300},
    },
    "schedule-auto-resolution": {
        "task": "sentry.tasks.schedule_auto_resolution",
        "schedule": timedelta(minutes=15),
        "options": {"expires": 60 * 25},
    },
    "auto-remove-inbox": {
        "task": "sentry.tasks.auto_remove_inbox",
        "schedule": timedelta(minutes=15),
        "options": {"expires": 60 * 25},
    },
    "schedule-deletions": {
        "task": "sentry.tasks.deletion.run_scheduled_deletions",
        "schedule": timedelta(minutes=15),
        "options": {"expires": 60 * 25},
    },
    "schedule-weekly-organization-reports": {
        "task": "sentry.tasks.reports.prepare_reports",
        "schedule": crontab(
            minute=0, hour=12, day_of_week="monday"  # 05:00 PDT, 09:00 EDT, 12:00 UTC
        ),
        "options": {"expires": 60 * 60 * 3},
    },
    "schedule-vsts-integration-subscription-check": {
        "task": "sentry.tasks.integrations.kickoff_vsts_subscription_check",
        "schedule": crontab_with_minute_jitter(hour="*/6"),
        "options": {"expires": 60 * 25},
    },
    "process_pending_incident_snapshots": {
        "task": "sentry.incidents.tasks.process_pending_incident_snapshots",
        "schedule": timedelta(hours=1),
        "options": {"expires": 3600, "queue": "incidents"},
    },
    "fetch-release-registry-data": {
        "task": "sentry.tasks.release_registry.fetch_release_registry_data",
        "schedule": timedelta(minutes=5),
        "options": {"expires": 3600},
    },
    "snuba-subscription-checker": {
        "task": "sentry.snuba.tasks.subscription_checker",
        "schedule": timedelta(minutes=20),
        "options": {"expires": 20 * 60},
    },
}

BGTASKS = {
    "sentry.bgtasks.clean_dsymcache:clean_dsymcache": {"interval": 5 * 60, "roles": ["worker"]},
    "sentry.bgtasks.clean_releasefilecache:clean_releasefilecache": {
        "interval": 5 * 60,
        "roles": ["worker"],
    },
}

# Sentry logs to two major places: stdout, and it's internal project.
# To disable logging to the internal project, add a logger who's only
# handler is 'console' and disable propagating upwards.
# Additionally, Sentry has the ability to override logger levels by
# providing the cli with -l/--loglevel or the SENTRY_LOG_LEVEL env var.
# The loggers that it overrides are root and any in LOGGING.overridable.
# Be very careful with this in a production system, because the celery
# logger can be extremely verbose when given INFO or DEBUG.
LOGGING = {
    "default_level": "INFO",
    "version": 1,
    "disable_existing_loggers": True,
    "handlers": {
        "null": {"class": "logging.NullHandler"},
        "console": {"class": "sentry.logging.handlers.StructLogHandler"},
        "internal": {"level": "ERROR", "class": "sentry_sdk.integrations.logging.EventHandler"},
        "metrics": {
            "level": "WARNING",
            "filters": ["important_django_request"],
            "class": "sentry.logging.handlers.MetricsLogHandler",
        },
        "django_internal": {
            "level": "WARNING",
            "filters": ["important_django_request"],
            "class": "sentry_sdk.integrations.logging.EventHandler",
        },
    },
    "filters": {
        "important_django_request": {
            "()": "sentry.logging.handlers.MessageContainsFilter",
            "contains": ["CSRF"],
        }
    },
    "root": {"level": "NOTSET", "handlers": ["console", "internal"]},
    # LOGGING.overridable is a list of loggers including root that will change
    # based on the overridden level defined above.
    "overridable": ["celery", "sentry"],
    "loggers": {
        "celery": {"level": "WARNING"},
        "sentry": {"level": "INFO"},
        "sentry_plugins": {"level": "INFO"},
        "sentry.files": {"level": "WARNING"},
        "sentry.minidumps": {"handlers": ["internal"], "propagate": False},
        "sentry.reprocessing": {"handlers": ["internal"], "propagate": False},
        "sentry.interfaces": {"handlers": ["internal"], "propagate": False},
        # This only needs to go to Sentry for now.
        "sentry.similarity": {"handlers": ["internal"], "propagate": False},
        "sentry.errors": {"handlers": ["console"], "propagate": False},
        "sentry_sdk.errors": {"handlers": ["console"], "level": "INFO", "propagate": False},
        "sentry.rules": {"handlers": ["console"], "propagate": False},
        "multiprocessing": {
            "handlers": ["console"],
            # https://github.com/celery/celery/commit/597a6b1f3359065ff6dbabce7237f86b866313df
            # This commit has not been rolled into any release and leads to a
            # large amount of errors when working with postgres.
            "level": "CRITICAL",
            "propagate": False,
        },
        "celery.worker.job": {"handlers": ["console"], "propagate": False},
        "static_compiler": {"level": "INFO"},
        "django.request": {
            "level": "WARNING",
            "handlers": ["console", "metrics", "django_internal"],
            "propagate": False,
        },
        "toronado": {"level": "ERROR", "handlers": ["null"], "propagate": False},
        "urllib3.connectionpool": {"level": "ERROR", "handlers": ["console"], "propagate": False},
        "boto3": {"level": "WARNING", "handlers": ["console"], "propagate": False},
        "botocore": {"level": "WARNING", "handlers": ["console"], "propagate": False},
    },
}

# django-rest-framework

REST_FRAMEWORK = {
    "DEFAULT_RENDERER_CLASSES": ["rest_framework.renderers.JSONRenderer"],
    "DEFAULT_PARSER_CLASSES": [
        "rest_framework.parsers.JSONParser",
        "rest_framework.parsers.MultiPartParser",
        "rest_framework.parsers.FormParser",
    ],
    "TEST_REQUEST_DEFAULT_FORMAT": "json",
    "DEFAULT_PERMISSION_CLASSES": ("sentry.api.permissions.NoPermission",),
    "EXCEPTION_HANDLER": "sentry.api.handlers.custom_exception_handler",
}

CRISPY_TEMPLATE_PACK = "bootstrap3"

# Sentry and internal client configuration

SENTRY_FEATURES = {
    # Enables user registration.
    "auth:register": True,
    # Enable advanced search features, like negation and wildcard matching.
    "organizations:advanced-search": True,
    # Enable android mappings in processing section of settings.
    "organizations:android-mappings": False,
    # Enable obtaining and using API keys.
    "organizations:api-keys": False,
    # Enable explicit use of AND and OR in search.
    "organizations:boolean-search": False,
    # Enable creating organizations within sentry (if SENTRY_SINGLE_ORGANIZATION
    # is not enabled).
    "organizations:create": True,
    # Enable the 'discover' interface.
    "organizations:discover": False,
    # Enable attaching arbitrary files to events.
    "organizations:event-attachments": True,
    # Enable Filters & Sampling in the org settings
    "organizations:filters-and-sampling": False,
    # Enable inline preview of attachments.
    "organizations:event-attachments-viewer": False,
    # Allow organizations to configure built-in symbol sources.
    "organizations:symbol-sources": True,
    # Allow organizations to configure custom external symbol sources.
    "organizations:custom-symbol-sources": True,
    # Enable the events stream interface.
    "organizations:events": False,
    # Enable discover 2 basic functions
    "organizations:discover-basic": True,
    # Enable discover 2 custom queries and saved queries
    "organizations:discover-query": True,
    # Enable Performance view
    "organizations:performance-view": False,
    # Enable multi project selection
    "organizations:global-views": False,
    # Lets organizations manage grouping configs
    "organizations:set-grouping-config": False,
    # Lets organizations set a custom title through fingerprinting
    "organizations:custom-event-title": True,
    # Enable rule page.
    "organizations:rule-page": False,
    # Enable incidents feature
    "organizations:incidents": False,
    # Enable metric aggregate in metric alert rule builder
    "organizations:metric-alert-builder-aggregate": False,
    # Enable new GUI filters in the metric alert rule builder
    "organizations:metric-alert-gui-filters": False,
    # Enable integration functionality to create and link groups to issues on
    # external services.
    "organizations:integrations-issue-basic": True,
    # Enable interface functionality to synchronize groups between sentry and
    # issues on external services.
    "organizations:integrations-issue-sync": True,
    # Enable interface functionality to receive event hooks.
    "organizations:integrations-event-hooks": True,
    # Enable integration functionality to work with alert rules
    "organizations:integrations-alert-rule": True,
    # Enable integration functionality to work with alert rules (specifically chat integrations)
    "organizations:integrations-chat-unfurl": True,
    # Enable integration functionality to work with alert rules (specifically incident
    # management integrations)
    "organizations:integrations-incident-management": True,
    # Allow orgs to automatically create Tickets in Issue Alerts
    "organizations:integrations-ticket-rules": True,
    # Allow orgs to install AzureDevops with limited scopes
    "organizations:integrations-vsts-limited-scopes": False,
    # Allow orgs to use the stacktrace linking feature
    "organizations:integrations-stacktrace-link": False,
    # Temporary safety measure, turned on for specific orgs only if
    # absolutely necessary, to be removed shortly
    "organizations:slack-allow-workspace": False,
    # Enable data forwarding functionality for organizations.
    "organizations:data-forwarding": True,
    # Enable custom dashboards (dashboards 2)
    "organizations:dashboards-v2": False,
    # Enable experimental performance improvements.
    "organizations:enterprise-perf": False,
    # Special feature flag primarily used on the sentry.io SAAS product for
    # easily enabling features while in early development.
    "organizations:internal-catchall": False,
    # Enable inviting members to organizations.
    "organizations:invite-members": True,
    # Enable rate limits for inviting members.
    "organizations:invite-members-rate-limits": True,
    # Enable org-wide saved searches and user pinned search
    "organizations:org-saved-searches": False,
    # Prefix host with organization ID when giving users DSNs (can be
    # customized with SENTRY_ORG_SUBDOMAIN_TEMPLATE)
    "organizations:org-subdomains": False,
    # Enable the new Performance Landing page
    "organizations:performance-landing-v2": False,
    # Enable the views for performance vitals
    "organizations:performance-vitals-overview": False,
    # Enable the new Project Detail page
    "organizations:project-detail": False,
    # Enable the new Related Events feature
    "organizations:related-events": False,
    # Enable usage of external relays, for use with Relay. See
    # https://github.com/getsentry/relay.
    "organizations:relay": True,
    # Enable the new charts on top of the Releases page
    "organizations:releases-top-charts": False,
    # Enable version 2 of reprocessing (completely distinct from v1)
    "organizations:reprocessing-v2": False,
    # Enable basic SSO functionality, providing configurable single sign on
    # using services like GitHub / Google. This is *not* the same as the signup
    # and login with Github / Azure DevOps that sentry.io provides.
    "organizations:sso-basic": True,
    # Enable SAML2 based SSO functionality. getsentry/sentry-auth-saml2 plugin
    # must be installed to use this functionality.
    "organizations:sso-saml2": True,
    # Enable Rippling SSO functionality.
    "organizations:sso-rippling": False,
    # Enable workaround for migrating IdP instances
    "organizations:sso-migration": False,
    # Enable stack trace preview card on issue row hover
    "organizations:stacktrace-hover-preview": False,
    # Enable transaction comparison view for performance.
    "organizations:transaction-comparison": False,
    # Enable graph for subscription quota for errors, transactions and
    # attachments
    "organizations:usage-stats-graph": False,
    # Enable inbox support in the issue stream
    "organizations:inbox": False,
    # Set default tab to inbox
    "organizations:inbox-tab-default": False,
    # Add `assigned_or_suggested:me_or_none` to inbox tab query
    "organizations:inbox-owners-query": False,
    # Enable the new alert details ux design
    "organizations:alert-details-redesign": False,
    # Enable the new images loaded design and features
    "organizations:images-loaded-v2": False,
    # Return unhandled information on the issue level
    "organizations:unhandled-issue-flag": False,
<<<<<<< HEAD
    # Enable "owner"/"suggested assignee" features.
    "organizations:workflow-owners": False,
    # Enable SnQL SDK for Snuba queries.
    "organizations:snql": False,
=======
>>>>>>> 94a6bc76
    # Adds additional filters and a new section to issue alert rules.
    "projects:alert-filters": True,
    # Enable functionality to specify custom inbound filters on events.
    "projects:custom-inbound-filters": False,
    # Enable data forwarding functionality for projects.
    "projects:data-forwarding": True,
    # Enable functionality to discard groups.
    "projects:discard-groups": False,
    # DEPRECATED: pending removal
    "projects:dsym": False,
    # Enable selection of members, teams or code owners as email targets for issue alerts.
    "projects:issue-alerts-targeting": True,
    # Enable functionality for attaching  minidumps to events and displaying
    # then in the group UI.
    "projects:minidump": True,
    # Enable functionality for project plugins.
    "projects:plugins": True,
    # Enable functionality for rate-limiting events on projects.
    "projects:rate-limits": True,
    # Enable functionality for sampling of events on projects.
    "projects:sample-events": False,
    # Enable functionality to trigger service hooks upon event ingestion.
    "projects:servicehooks": False,
    # Use Kafka (instead of Celery) for ingestion pipeline.
    "projects:kafka-ingest": False,
    # Don't add feature defaults down here! Please add them in their associated
    # group sorted alphabetically.
}

# Default time zone for localization in the UI.
# http://en.wikipedia.org/wiki/List_of_tz_zones_by_name
SENTRY_DEFAULT_TIME_ZONE = "UTC"

# Enable the Sentry Debugger (Beta)
SENTRY_DEBUGGER = None

SENTRY_IGNORE_EXCEPTIONS = ("OperationalError",)

# Should we send the beacon to the upstream server?
SENTRY_BEACON = True

# Allow access to Sentry without authentication.
SENTRY_PUBLIC = False

# Instruct Sentry that this install intends to be run by a single organization
# and thus various UI optimizations should be enabled.
SENTRY_SINGLE_ORGANIZATION = False

# Login url (defaults to LOGIN_URL)
SENTRY_LOGIN_URL = None

# Default project ID (for internal errors)
SENTRY_PROJECT = 1
SENTRY_PROJECT_KEY = None

# Default organization to represent the Internal Sentry project.
# Used as a default when in SINGLE_ORGANIZATION mode.
SENTRY_ORGANIZATION = None

# Project ID for recording frontend (javascript) exceptions
SENTRY_FRONTEND_PROJECT = None
# DSN for the frontend to use explicitly, which takes priority
# over SENTRY_FRONTEND_PROJECT or SENTRY_PROJECT
SENTRY_FRONTEND_DSN = None
# DSN for tracking all client HTTP requests (which can be noisy) [experimental]
SENTRY_FRONTEND_REQUESTS_DSN = None

# Configuration for JavaScript's whitelistUrls - defaults to ALLOWED_HOSTS
SENTRY_FRONTEND_WHITELIST_URLS = None

# ----
# APM config
# ----

# sample rate for transactions initiated from the frontend
SENTRY_FRONTEND_APM_SAMPLING = 0

# sample rate for transactions in the backend
SENTRY_BACKEND_APM_SAMPLING = 0

# Sample rate for symbolicate_event task transactions
SENTRY_SYMBOLICATE_EVENT_APM_SAMPLING = 0

# Sample rate for the process_event task transactions
SENTRY_PROCESS_EVENT_APM_SAMPLING = 0

# sample rate for the relay projectconfig endpoint
SENTRY_RELAY_ENDPOINT_APM_SAMPLING = 0

# sample rate for ingest consumer processing functions
SENTRY_INGEST_CONSUMER_APM_SAMPLING = 0

# ----
# end APM config
# ----

# DSN to use for Sentry monitors
SENTRY_MONITOR_DSN = None
SENTRY_MONITOR_API_ROOT = None
SENTRY_CELERYBEAT_MONITORS = {
    # 'scheduled-name': 'monitor_guid',
}

# Web Service
SENTRY_WEB_HOST = "127.0.0.1"
SENTRY_WEB_PORT = 9000
SENTRY_WEB_OPTIONS = {}

# SMTP Service
SENTRY_SMTP_HOST = "127.0.0.1"
SENTRY_SMTP_PORT = 1025

SENTRY_INTERFACES = {
    "csp": "sentry.interfaces.security.Csp",
    "hpkp": "sentry.interfaces.security.Hpkp",
    "expectct": "sentry.interfaces.security.ExpectCT",
    "expectstaple": "sentry.interfaces.security.ExpectStaple",
    "exception": "sentry.interfaces.exception.Exception",
    "logentry": "sentry.interfaces.message.Message",
    "request": "sentry.interfaces.http.Http",
    "sdk": "sentry.interfaces.sdk.Sdk",
    "stacktrace": "sentry.interfaces.stacktrace.Stacktrace",
    "template": "sentry.interfaces.template.Template",
    "user": "sentry.interfaces.user.User",
    "breadcrumbs": "sentry.interfaces.breadcrumbs.Breadcrumbs",
    "contexts": "sentry.interfaces.contexts.Contexts",
    "threads": "sentry.interfaces.threads.Threads",
    "debug_meta": "sentry.interfaces.debug_meta.DebugMeta",
    "spans": "sentry.interfaces.spans.Spans",
}
PREFER_CANONICAL_LEGACY_KEYS = False

SENTRY_EMAIL_BACKEND_ALIASES = {
    "smtp": "django.core.mail.backends.smtp.EmailBackend",
    "dummy": "django.core.mail.backends.dummy.EmailBackend",
    "console": "django.core.mail.backends.console.EmailBackend",
}

SENTRY_FILESTORE_ALIASES = {
    "filesystem": "django.core.files.storage.FileSystemStorage",
    "s3": "sentry.filestore.s3.S3Boto3Storage",
    "gcs": "sentry.filestore.gcs.GoogleCloudStorage",
}

SENTRY_ANALYTICS_ALIASES = {
    "noop": "sentry.analytics.Analytics",
    "pubsub": "sentry.analytics.pubsub.PubSubAnalytics",
}

# set of backends that do not support needing SMTP mail.* settings
# This list is a bit fragile and hardcoded, but it's unlikely that
# a user will be using a different backend that also mandates SMTP
# credentials.
SENTRY_SMTP_DISABLED_BACKENDS = frozenset(
    (
        "django.core.mail.backends.dummy.EmailBackend",
        "django.core.mail.backends.console.EmailBackend",
        "django.core.mail.backends.locmem.EmailBackend",
        "django.core.mail.backends.filebased.EmailBackend",
        "sentry.utils.email.PreviewBackend",
    )
)

# Should users without superuser permissions be allowed to
# make projects public
SENTRY_ALLOW_PUBLIC_PROJECTS = True

# Will an invite be sent when a member is added to an organization?
SENTRY_ENABLE_INVITES = True

# Default to not sending the Access-Control-Allow-Origin header on api/store
SENTRY_ALLOW_ORIGIN = None

# Enable scraping of javascript context for source code
SENTRY_SCRAPE_JAVASCRIPT_CONTEXT = True

# Buffer backend
SENTRY_BUFFER = "sentry.buffer.Buffer"
SENTRY_BUFFER_OPTIONS = {}

# Cache backend
# XXX: We explicitly require the cache to be configured as its not optional
# and causes serious confusion with the default django cache
SENTRY_CACHE = None
SENTRY_CACHE_OPTIONS = {}

# Attachment blob cache backend
SENTRY_ATTACHMENTS = "sentry.attachments.default.DefaultAttachmentCache"
SENTRY_ATTACHMENTS_OPTIONS = {}

# Events blobs processing backend
SENTRY_EVENT_PROCESSING_STORE = "sentry.eventstore.processing.default.DefaultEventProcessingStore"
SENTRY_EVENT_PROCESSING_STORE_OPTIONS = {}

# The internal Django cache is still used in many places
# TODO(dcramer): convert uses over to Sentry's backend
CACHES = {"default": {"BACKEND": "django.core.cache.backends.dummy.DummyCache"}}

# The cache version affects both Django's internal cache (at runtime) as well
# as Sentry's cache. This automatically overrides VERSION on the default
# CACHES backend.
CACHE_VERSION = 1

# Digests backend
SENTRY_DIGESTS = "sentry.digests.backends.dummy.DummyBackend"
SENTRY_DIGESTS_OPTIONS = {}

# Quota backend
SENTRY_QUOTAS = "sentry.quotas.Quota"
SENTRY_QUOTA_OPTIONS = {}

# Cache for Relay project configs
SENTRY_RELAY_PROJECTCONFIG_CACHE = "sentry.relay.projectconfig_cache.base.ProjectConfigCache"
SENTRY_RELAY_PROJECTCONFIG_CACHE_OPTIONS = {}

# Which cache to use for debouncing cache updates to the projectconfig cache
SENTRY_RELAY_PROJECTCONFIG_DEBOUNCE_CACHE = (
    "sentry.relay.projectconfig_debounce_cache.base.ProjectConfigDebounceCache"
)
SENTRY_RELAY_PROJECTCONFIG_DEBOUNCE_CACHE_OPTIONS = {}

# Rate limiting backend
SENTRY_RATELIMITER = "sentry.ratelimits.base.RateLimiter"
SENTRY_RATELIMITER_OPTIONS = {}

# The default value for project-level quotas
SENTRY_DEFAULT_MAX_EVENTS_PER_MINUTE = "90%"

# Snuba configuration
SENTRY_SNUBA = os.environ.get("SNUBA", "http://127.0.0.1:1218")
SENTRY_SNUBA_TIMEOUT = 30

# Node storage backend
SENTRY_NODESTORE = "sentry.nodestore.django.DjangoNodeStorage"
SENTRY_NODESTORE_OPTIONS = {}

# Tag storage backend
SENTRY_TAGSTORE = os.environ.get("SENTRY_TAGSTORE", "sentry.tagstore.snuba.SnubaTagStorage")
SENTRY_TAGSTORE_OPTIONS = {}

# Search backend
SENTRY_SEARCH = os.environ.get(
    "SENTRY_SEARCH", "sentry.search.snuba.EventsDatasetSnubaSearchBackend"
)
SENTRY_SEARCH_OPTIONS = {}
# SENTRY_SEARCH_OPTIONS = {
#     'urls': ['http://127.0.0.1:9200/'],
#     'timeout': 5,
# }

# Time-series storage backend
SENTRY_TSDB = "sentry.tsdb.dummy.DummyTSDB"
SENTRY_TSDB_OPTIONS = {}

SENTRY_NEWSLETTER = "sentry.newsletter.base.Newsletter"
SENTRY_NEWSLETTER_OPTIONS = {}

SENTRY_EVENTSTREAM = "sentry.eventstream.snuba.SnubaEventStream"
SENTRY_EVENTSTREAM_OPTIONS = {}

# rollups must be ordered from highest granularity to lowest
SENTRY_TSDB_ROLLUPS = (
    # (time in seconds, samples to keep)
    (10, 360),  # 60 minutes at 10 seconds
    (3600, 24 * 7),  # 7 days at 1 hour
    (3600 * 24, 90),  # 90 days at 1 day
)

# Internal metrics
SENTRY_METRICS_BACKEND = "sentry.metrics.dummy.DummyMetricsBackend"
SENTRY_METRICS_OPTIONS = {}
SENTRY_METRICS_SAMPLE_RATE = 1.0
SENTRY_METRICS_PREFIX = "sentry."
SENTRY_METRICS_SKIP_INTERNAL_PREFIXES = []  # Order this by most frequent prefixes.

# URI Prefixes for generating DSN URLs
# (Defaults to URL_PREFIX by default)
SENTRY_ENDPOINT = None
SENTRY_PUBLIC_ENDPOINT = None

# Hostname prefix to add for organizations that are opted into the
# `organizations:org-subdomains` feature.
SENTRY_ORG_SUBDOMAIN_TEMPLATE = "o{organization_id}.ingest"

# Prevent variables (e.g. context locals, http data, etc) from exceeding this
# size in characters
SENTRY_MAX_VARIABLE_SIZE = 512

# Prevent variables within extra context from exceeding this size in
# characters
SENTRY_MAX_EXTRA_VARIABLE_SIZE = 4096 * 4  # 16kb

# For changing the amount of data seen in Http Response Body part.
SENTRY_MAX_HTTP_BODY_SIZE = 4096 * 4  # 16kb

# For various attributes we don't limit the entire attribute on size, but the
# individual item. In those cases we also want to limit the maximum number of
# keys
SENTRY_MAX_DICTIONARY_ITEMS = 50

SENTRY_MAX_MESSAGE_LENGTH = 1024 * 8

# Gravatar service base url
SENTRY_GRAVATAR_BASE_URL = "https://secure.gravatar.com"

# Timeout (in seconds) for fetching remote source files (e.g. JS)
SENTRY_SOURCE_FETCH_TIMEOUT = 5

# Timeout (in seconds) for socket operations when fetching remote source files
SENTRY_SOURCE_FETCH_SOCKET_TIMEOUT = 2

# Maximum content length for source files before we abort fetching
SENTRY_SOURCE_FETCH_MAX_SIZE = 40 * 1024 * 1024

# Maximum content length for cache value.  Currently used only to avoid
# pointless compression of sourcemaps and other release files because we
# silently fail to cache the compressed result anyway.  Defaults to None which
# disables the check and allows different backends for unlimited payload.
# e.g. memcached defaults to 1MB  = 1024 * 1024
SENTRY_CACHE_MAX_VALUE_SIZE = None

# Fields which managed users cannot change via Sentry UI. Username and password
# cannot be changed by managed users. Optionally include 'email' and
# 'name' in SENTRY_MANAGED_USER_FIELDS.
SENTRY_MANAGED_USER_FIELDS = ()

SENTRY_SCOPES = set(
    [
        "org:read",
        "org:write",
        "org:admin",
        "org:integrations",
        "member:read",
        "member:write",
        "member:admin",
        "team:read",
        "team:write",
        "team:admin",
        "project:read",
        "project:write",
        "project:admin",
        "project:releases",
        "event:read",
        "event:write",
        "event:admin",
        "alerts:write",
        "alerts:read",
    ]
)

SENTRY_SCOPE_SETS = (
    (
        ("org:admin", "Read, write, and admin access to organization details."),
        ("org:write", "Read and write access to organization details."),
        ("org:read", "Read access to organization details."),
    ),
    (("org:integrations", "Read, write, and admin access to organization integrations."),),
    (
        ("member:admin", "Read, write, and admin access to organization members."),
        ("member:write", "Read and write access to organization members."),
        ("member:read", "Read access to organization members."),
    ),
    (
        ("team:admin", "Read, write, and admin access to teams."),
        ("team:write", "Read and write access to teams."),
        ("team:read", "Read access to teams."),
    ),
    (
        ("project:admin", "Read, write, and admin access to projects."),
        ("project:write", "Read and write access to projects."),
        ("project:read", "Read access to projects."),
    ),
    (("project:releases", "Read, write, and admin access to project releases."),),
    (
        ("event:admin", "Read, write, and admin access to events."),
        ("event:write", "Read and write access to events."),
        ("event:read", "Read access to events."),
    ),
    (
        ("alerts:write", "Read and write alerts"),
        ("alerts:read", "Read alerts"),
    ),
)

SENTRY_DEFAULT_ROLE = "member"

# Roles are ordered, which represents a sort-of hierarchy, as well as how
# they're presented in the UI. This is primarily important in that a member
# that is earlier in the chain cannot manage the settings of a member later
# in the chain (they still require the appropriate scope).
SENTRY_ROLES = (
    {
        "id": "member",
        "name": "Member",
        "desc": "Members can view and act on events, as well as view most other data within the organization.",
        "scopes": set(
            [
                "event:read",
                "event:write",
                "event:admin",
                "project:releases",
                "project:read",
                "org:read",
                "member:read",
                "team:read",
                "alerts:read",
                "alerts:write",
            ]
        ),
    },
    {
        "id": "admin",
        "name": "Admin",
        "desc": "Admin privileges on any teams of which they're a member. They can create new teams and projects, "
        "as well as remove teams and projects which they already hold membership on (or all teams, "
        "if open membership is on). Additionally, they can manage memberships of teams that they are members "
        "of.",
        "scopes": set(
            [
                "event:read",
                "event:write",
                "event:admin",
                "org:read",
                "member:read",
                "project:read",
                "project:write",
                "project:admin",
                "project:releases",
                "team:read",
                "team:write",
                "team:admin",
                "org:integrations",
                "alerts:read",
                "alerts:write",
            ]
        ),
    },
    {
        "id": "manager",
        "name": "Manager",
        "desc": "Gains admin access on all teams as well as the ability to add and remove members.",
        "is_global": True,
        "scopes": set(
            [
                "event:read",
                "event:write",
                "event:admin",
                "member:read",
                "member:write",
                "member:admin",
                "project:read",
                "project:write",
                "project:admin",
                "project:releases",
                "team:read",
                "team:write",
                "team:admin",
                "org:read",
                "org:write",
                "org:integrations",
                "alerts:read",
                "alerts:write",
            ]
        ),
    },
    {
        "id": "owner",
        "name": "Owner",
        "desc": "Unrestricted access to the organization, its data, and its settings. Can add, modify, and delete "
        "projects and members, as well as make billing and plan changes.",
        "is_global": True,
        "scopes": set(
            [
                "org:read",
                "org:write",
                "org:admin",
                "org:integrations",
                "member:read",
                "member:write",
                "member:admin",
                "team:read",
                "team:write",
                "team:admin",
                "project:read",
                "project:write",
                "project:admin",
                "project:releases",
                "event:read",
                "event:write",
                "event:admin",
                "alerts:read",
                "alerts:write",
            ]
        ),
    },
)

# See sentry/options/__init__.py for more information
SENTRY_OPTIONS = {}
SENTRY_DEFAULT_OPTIONS = {}

# You should not change this setting after your database has been created
# unless you have altered all schemas first
SENTRY_USE_BIG_INTS = False

# Encryption schemes available to Sentry. You should *never* remove from this
# list until the key is no longer used in the database. The first listed
# implementation is considered the default and will be used to encrypt all
# values (as well as re-encrypt data when it's re-saved).
SENTRY_ENCRYPTION_SCHEMES = (
    # identifier: implementation
    # ('0', Fernet(b'super secret key probably from Fernet.generate_key()')),
)

# Delay (in ms) to induce on API responses
#
# Simulates a small amount of lag which helps uncover more obvious race
# conditions in UI interactions. It's also needed to test (or implement) any
# kind of loading scenarios. Without this we will just implicitly lower the
# overall quality of software we ship because we will not experience it in the
# same way we would in production.
#
# See discussion on https://github.com/getsentry/sentry/pull/20187
SENTRY_API_RESPONSE_DELAY = 150 if IS_DEV else None

# Watchers for various application purposes (such as compiling static media)
# XXX(dcramer): this doesn't work outside of a source distribution as the
# webpack.config.js is not part of Sentry's datafiles
SENTRY_WATCHERS = (
    (
        "webpack",
        [
            os.path.join(NODE_MODULES_ROOT, ".bin", "webpack"),
            "--color",
            "--output-pathinfo",
            "--watch",
            "--config={}".format(
                os.path.normpath(
                    os.path.join(PROJECT_ROOT, os.pardir, os.pardir, "webpack.config.js")
                )
            ),
        ],
    ),
)

# Controls whether DEVSERVICES will spin up a Relay and direct store traffic through Relay or not.
# If Relay is used a reverse proxy server will be run at the 8000 (the port formally used by Sentry) that
# will split the requests between Relay and Sentry (all store requests will be passed to Relay, and the
# rest will be forwarded to Sentry)
SENTRY_USE_RELAY = True
SENTRY_RELAY_PORT = 7899

# Controls whether we'll run the snuba subscription processor. If enabled, we'll run
# it as a worker, and devservices will run Kafka.
SENTRY_DEV_PROCESS_SUBSCRIPTIONS = False

# The chunk size for attachments in blob store. Should be a power of two.
SENTRY_ATTACHMENT_BLOB_SIZE = 8 * 1024 * 1024  # 8MB

# The chunk size for files in the chunk upload. This is used for native debug
# files and source maps, and directly translates to the chunk size in blob
# store. MUST be a power of two.
SENTRY_CHUNK_UPLOAD_BLOB_SIZE = 8 * 1024 * 1024  # 8MB

# SENTRY_DEVSERVICES = {
#     "service-name": {
#         "image": "image-name:version",
#         # optional ports to expose
#         "ports": {"internal-port/tcp": external-port},
#         # optional command
#         "command": ["exit 1"],
#         optional mapping of volumes
#         "volumes": {"volume-name": {"bind": "/path/in/container"}},
#         # optional statement to test if service should run
#         "only_if": lambda settings, options: True,
#         # optional environment variables
#         "environment": {
#             "ENV_VAR": "1",
#         }
#     }
# }

SENTRY_DEVSERVICES = {
    "redis": {
        "image": "redis:5.0-alpine",
        "ports": {"6379/tcp": 6379},
        "command": [
            "redis-server",
            "--appendonly",
            "yes",
            "--save",
            "60",
            "20",
            "--auto-aof-rewrite-percentage",
            "100",
            "--auto-aof-rewrite-min-size",
            "64mb",
        ],
        "volumes": {"redis": {"bind": "/data"}},
    },
    "postgres": {
        "image": "postgres:9.6-alpine",
        "pull": True,
        "ports": {"5432/tcp": 5432},
        "environment": {"POSTGRES_DB": "sentry", "POSTGRES_HOST_AUTH_METHOD": "trust"},
        "volumes": {"postgres": {"bind": "/var/lib/postgresql/data"}},
        "healthcheck": {
            "test": ["CMD", "pg_isready"],
            "interval": 1000000000,  # Test every 1 second (in ns).
            "timeout": 1000000000,  # Time we should expect the test to take.
            "retries": 5,
        },
    },
    "zookeeper": {
        "image": "confluentinc/cp-zookeeper:5.1.2",
        "environment": {"ZOOKEEPER_CLIENT_PORT": "2181"},
        "volumes": {"zookeeper": {"bind": "/var/lib/zookeeper"}},
        "only_if": lambda settings, options: (
            "kafka" in settings.SENTRY_EVENTSTREAM or settings.SENTRY_USE_RELAY
        ),
    },
    "kafka": {
        "image": "confluentinc/cp-kafka:5.1.2",
        "ports": {"9092/tcp": 9092},
        "environment": {
            "KAFKA_ZOOKEEPER_CONNECT": "{containers[zookeeper][name]}:2181",
            "KAFKA_LISTENERS": "INTERNAL://0.0.0.0:9093,EXTERNAL://0.0.0.0:9092",
            "KAFKA_ADVERTISED_LISTENERS": "INTERNAL://{containers[kafka][name]}:9093,EXTERNAL://{containers[kafka]"
            "[ports][9092/tcp][0]}:{containers[kafka][ports][9092/tcp][1]}",
            "KAFKA_LISTENER_SECURITY_PROTOCOL_MAP": "INTERNAL:PLAINTEXT,EXTERNAL:PLAINTEXT",
            "KAFKA_INTER_BROKER_LISTENER_NAME": "INTERNAL",
            "KAFKA_OFFSETS_TOPIC_REPLICATION_FACTOR": "1",
            "KAFKA_OFFSETS_TOPIC_NUM_PARTITIONS": "1",
            "KAFKA_LOG_RETENTION_HOURS": "24",
            "KAFKA_MESSAGE_MAX_BYTES": "50000000",
            "KAFKA_MAX_REQUEST_SIZE": "50000000",
        },
        "volumes": {"kafka": {"bind": "/var/lib/kafka"}},
        "only_if": lambda settings, options: (
            "kafka" in settings.SENTRY_EVENTSTREAM
            or settings.SENTRY_USE_RELAY
            or settings.SENTRY_DEV_PROCESS_SUBSCRIPTIONS
        ),
    },
    "clickhouse": {
        "image": "yandex/clickhouse-server:20.3.9.70",
        "pull": True,
        "ports": {"9000/tcp": 9000, "9009/tcp": 9009, "8123/tcp": 8123},
        "ulimits": [{"name": "nofile", "soft": 262144, "hard": 262144}],
        "volumes": {
            "clickhouse": {"bind": "/var/lib/clickhouse"},
            CLICKHOUSE_CONFIG_PATH: {"bind": "/etc/clickhouse-server/config.d/sentry.xml"},
        },
        "environment": {
            # This limits Clickhouse's memory to 30% of the host memory
            # If you have high volume and your search return incomplete results
            # You might want to change this to a higher value (and ensure your host has enough memory)
            "MAX_MEMORY_USAGE_RATIO": "0.3"
        },
        "only_if": lambda settings, options: (
            "snuba" in settings.SENTRY_EVENTSTREAM or "kafka" in settings.SENTRY_EVENTSTREAM
        ),
    },
    "snuba": {
        "image": "getsentry/snuba:nightly",
        "pull": True,
        "ports": {"1218/tcp": 1218},
        "command": ["devserver"],
        "environment": {
            "PYTHONUNBUFFERED": "1",
            "SNUBA_SETTINGS": "docker",
            "DEBUG": "1",
            "CLICKHOUSE_HOST": "{containers[clickhouse][name]}",
            "CLICKHOUSE_PORT": "9000",
            "CLICKHOUSE_HTTP_PORT": "8123",
            "DEFAULT_BROKERS": "{containers[kafka][name]}:9093",
            "REDIS_HOST": "{containers[redis][name]}",
            "REDIS_PORT": "6379",
            "REDIS_DB": "1",
        },
        "only_if": lambda settings, options: (
            "snuba" in settings.SENTRY_EVENTSTREAM or "kafka" in settings.SENTRY_EVENTSTREAM
        ),
    },
    "bigtable": {
        "image": "mattrobenolt/cbtemulator:0.51.0",
        "ports": {"8086/tcp": 8086},
        "only_if": lambda settings, options: "bigtable" in settings.SENTRY_NODESTORE,
    },
    "memcached": {
        "image": "memcached:1.5-alpine",
        "ports": {"11211/tcp": 11211},
        "only_if": lambda settings, options: "memcached"
        in settings.CACHES.get("default", {}).get("BACKEND"),
    },
    "symbolicator": {
        "image": "us.gcr.io/sentryio/symbolicator:nightly",
        "pull": True,
        "ports": {"3021/tcp": 3021},
        "volumes": {SYMBOLICATOR_CONFIG_DIR: {"bind": "/etc/symbolicator"}},
        "command": ["run", "--config", "/etc/symbolicator/config.yml"],
        "only_if": lambda settings, options: options.get("symbolicator.enabled"),
    },
    "relay": {
        "image": "us.gcr.io/sentryio/relay:nightly",
        "pull": True,
        "ports": {"7899/tcp": SENTRY_RELAY_PORT},
        "volumes": {RELAY_CONFIG_DIR: {"bind": "/etc/relay"}},
        "command": ["run", "--config", "/etc/relay"],
        "only_if": lambda settings, options: settings.SENTRY_USE_RELAY,
        "with_devserver": True,
    },
}

# Max file size for avatar photo uploads
SENTRY_MAX_AVATAR_SIZE = 5000000

# The maximum age of raw events before they are deleted
SENTRY_RAW_EVENT_MAX_AGE_DAYS = 10

# statuspage.io support
STATUS_PAGE_ID = None
STATUS_PAGE_API_HOST = "statuspage.io"

SENTRY_ONPREMISE = True

# Whether we should look at X-Forwarded-For header or not
# when checking REMOTE_ADDR ip addresses
SENTRY_USE_X_FORWARDED_FOR = True

SENTRY_DEFAULT_INTEGRATIONS = (
    "sentry.integrations.bitbucket.BitbucketIntegrationProvider",
    "sentry.integrations.bitbucket_server.BitbucketServerIntegrationProvider",
    "sentry.integrations.slack.SlackIntegrationProvider",
    "sentry.integrations.github.GitHubIntegrationProvider",
    "sentry.integrations.github_enterprise.GitHubEnterpriseIntegrationProvider",
    "sentry.integrations.gitlab.GitlabIntegrationProvider",
    "sentry.integrations.jira.JiraIntegrationProvider",
    "sentry.integrations.jira_server.JiraServerIntegrationProvider",
    "sentry.integrations.vsts.VstsIntegrationProvider",
    "sentry.integrations.vsts_extension.VstsExtensionIntegrationProvider",
    "sentry.integrations.pagerduty.integration.PagerDutyIntegrationProvider",
    "sentry.integrations.vercel.VercelIntegrationProvider",
    "sentry.integrations.msteams.MsTeamsIntegrationProvider",
    "sentry.integrations.aws_lambda.AwsLambdaIntegrationProvider",
)


SENTRY_SDK_CONFIG = {
    "release": sentry.__build__,
    "environment": ENVIRONMENT,
    "in_app_include": ["sentry", "sentry_plugins"],
    "_experiments": {"smart_transaction_trimming": True},
    "debug": True,
    "send_default_pii": True,
    "auto_enabling_integrations": False,
}

# Callable to bind additional context for the Sentry SDK
#
# def get_org_context(scope, organization, **kwargs):
#    scope.set_tag('organization.cool', '1')
#
# SENTRY_ORGANIZATION_CONTEXT_HELPER = get_org_context
SENTRY_ORGANIZATION_CONTEXT_HELPER = None

# Config options that are explicitly disabled from Django
DEAD = object()

# This will eventually get set from values in SENTRY_OPTIONS during
# sentry.runner.initializer:bootstrap_options
SECRET_KEY = DEAD
EMAIL_BACKEND = DEAD
EMAIL_HOST = DEAD
EMAIL_PORT = DEAD
EMAIL_HOST_USER = DEAD
EMAIL_HOST_PASSWORD = DEAD
EMAIL_USE_TLS = DEAD
EMAIL_USE_SSL = DEAD
SERVER_EMAIL = DEAD
EMAIL_SUBJECT_PREFIX = DEAD

# Shared btw Auth Provider and Social Auth Plugin
GITHUB_APP_ID = DEAD
GITHUB_API_SECRET = DEAD

# Used by Auth Provider
GITHUB_REQUIRE_VERIFIED_EMAIL = DEAD
GITHUB_API_DOMAIN = DEAD
GITHUB_BASE_DOMAIN = DEAD

# Used by Social Auth Plugin
GITHUB_EXTENDED_PERMISSIONS = DEAD
GITHUB_ORGANIZATION = DEAD


SUDO_URL = "sentry-sudo"

# Endpoint to https://github.com/getsentry/sentry-release-registry, used for
# alerting the user on outdated SDKs.
SENTRY_RELEASE_REGISTRY_BASEURL = None

# Hardcoded SDK versions for SDKs that do not have an entry in the release
# registry.
SDK_VERSIONS = {
    "raven-js": "3.21.0",
    "raven-node": "2.3.0",
    "raven-python": "6.10.0",
    "raven-ruby": "2.7.1",
    "sentry-cocoa": "3.11.1",
    "sentry-java": "1.6.4",
    "sentry-laravel": "1.0.2",
    "sentry-php": "2.0.1",
}

SDK_URLS = {
    "raven-js": "https://docs.sentry.io/clients/javascript/",
    "raven-node": "https://docs.sentry.io/clients/node/",
    "raven-python": "https://docs.sentry.io/clients/python/",
    "raven-ruby": "https://docs.sentry.io/clients/ruby/",
    "raven-swift": "https://docs.sentry.io/clients/cocoa/",
    "sentry-java": "https://docs.sentry.io/clients/java/",
    "sentry-php": "https://docs.sentry.io/platforms/php/",
    "sentry-laravel": "https://docs.sentry.io/platforms/php/laravel/",
    "sentry-swift": "https://docs.sentry.io/clients/cocoa/",
}

DEPRECATED_SDKS = {
    # sdk name => new sdk name
    "raven-java": "sentry-java",
    "raven-java:android": "sentry-java",
    "raven-java:log4j": "sentry-java",
    "raven-java:log4j2": "sentry-java",
    "raven-java:logback": "sentry-java",
    "raven-js": "sentry.javascript.browser",
    "raven-node": "sentry.javascript.node",
    "raven-objc": "sentry-swift",
    "raven-php": "sentry-php",
    "raven-python": "sentry.python",
    "sentry-android": "raven-java",
    "sentry-swift": "sentry-cocoa",
    "SharpRaven": "sentry.dotnet",
    # The Ruby SDK used to go by the name 'sentry-raven'...
    "sentry-raven": "raven-ruby",
}

TERMS_URL = None
PRIVACY_URL = None

# Internal sources for debug information files
#
# There are two special values in there: "microsoft" and "ios".  These are
# added by default to any project created.  The "ios" source is currently
# not enabled in the open source build of sentry because it points to a
# sentry internal repository and it's unclear if these can be
# redistributed under the Apple EULA.  If however someone configures their
# own iOS source and name it 'ios' it will be enabled by default for all
# projects.
SENTRY_BUILTIN_SOURCES = {
    "microsoft": {
        "type": "http",
        "id": "sentry:microsoft",
        "name": "Microsoft",
        "layout": {"type": "symstore"},
        "filters": {"filetypes": ["pdb", "pe"]},
        "url": "https://msdl.microsoft.com/download/symbols/",
        "is_public": True,
    },
    "citrix": {
        "type": "http",
        "id": "sentry:citrix",
        "name": "Citrix",
        "layout": {"type": "symstore"},
        "filters": {"filetypes": ["pdb", "pe"]},
        "url": "http://ctxsym.citrix.com/symbols/",
        "is_public": True,
    },
    "intel": {
        "type": "http",
        "id": "sentry:intel",
        "name": "Intel",
        "layout": {"type": "symstore"},
        "filters": {"filetypes": ["pdb", "pe"]},
        "url": "https://software.intel.com/sites/downloads/symbols/",
        "is_public": True,
    },
    "amd": {
        "type": "http",
        "id": "sentry:amd",
        "name": "AMD",
        "layout": {"type": "symstore"},
        "filters": {"filetypes": ["pdb", "pe"]},
        "url": "https://download.amd.com/dir/bin/",
        "is_public": True,
    },
    "nvidia": {
        "type": "http",
        "id": "sentry:nvidia",
        "name": "NVIDIA",
        "layout": {"type": "symstore"},
        "filters": {"filetypes": ["pdb", "pe"]},
        "url": "https://driver-symbols.nvidia.com/",
        "is_public": True,
    },
    "chromium": {
        "type": "http",
        "id": "sentry:chromium",
        "name": "Chromium",
        "layout": {"type": "symstore"},
        "filters": {"filetypes": ["pdb", "pe"]},
        "url": "https://chromium-browser-symsrv.commondatastorage.googleapis.com/",
        "is_public": True,
    },
    "unity": {
        "type": "http",
        "id": "sentry:unity",
        "name": "Unity",
        "layout": {"type": "symstore"},
        "filters": {"filetypes": ["pdb", "pe"]},
        "url": "http://symbolserver.unity3d.com/",
        "is_public": True,
    },
    "mozilla": {
        "type": "http",
        "id": "sentry:mozilla",
        "name": "Mozilla",
        "layout": {"type": "symstore"},
        "url": "https://symbols.mozilla.org/",
        "is_public": True,
    },
    "autodesk": {
        "type": "http",
        "id": "sentry:autodesk",
        "name": "Autodesk",
        "layout": {"type": "symstore"},
        "url": "http://symbols.autodesk.com/",
        "is_public": True,
    },
    "electron": {
        "type": "http",
        "id": "sentry:electron",
        "name": "Electron",
        "layout": {"type": "native"},
        "url": "https://symbols.electronjs.org/",
        "filters": {"filetypes": ["pdb", "breakpad", "sourcebundle"]},
        "is_public": True,
    },
}

# Relay
# List of PKs explicitly allowed by Sentry.  All relays here are always
# registered as internal relays.
SENTRY_RELAY_WHITELIST_PK = [
    # NOTE (RaduW) This is the relay key for the relay instance used by devservices.
    # This should NOT be part of any production environment.
    # This key should match the key in /sentry/config/relay/credentials.json
    "SMSesqan65THCV6M4qs4kBzPai60LzuDn-xNsvYpuP8"
]

# When open registration is not permitted then only relays in the
# list of explicitly allowed relays can register.
SENTRY_RELAY_OPEN_REGISTRATION = False

# GeoIP
# Used for looking up IP addresses.
# For example /usr/local/share/GeoIP/GeoIPCity.mmdb
GEOIP_PATH_MMDB = None

# CDN
# If this is an absolute url like e.g.: https://js.sentry-cdn.com/
# the full url will look like this: https://js.sentry-cdn.com/<public_key>.min.js
# otherwise django reverse url lookup will be used.
JS_SDK_LOADER_CDN_URL = ""
# Version of the SDK - Used in header Surrogate-Key sdk/JS_SDK_LOADER_SDK_VERSION
JS_SDK_LOADER_SDK_VERSION = ""
# This should be the url pointing to the JS SDK
JS_SDK_LOADER_DEFAULT_SDK_URL = ""

# block domains which are generally used by spammers -- keep this configurable in case an onpremise
# install wants to allow it
INVALID_EMAIL_ADDRESS_PATTERN = re.compile(r"\@qq\.com$", re.I)

# This is customizable for sentry.io, but generally should only be additive
# (currently the values not used anymore so this is more for documentation purposes)
SENTRY_USER_PERMISSIONS = ("broadcasts.admin",)

KAFKA_CLUSTERS = {
    "default": {
        "common": {"bootstrap.servers": "127.0.0.1:9092"},
        "producers": {
            "compression.type": "lz4",
            "message.max.bytes": 50000000,  # 50MB, default is 1MB
        },
        "consumers": {},
    }
}

KAFKA_EVENTS = "events"
KAFKA_OUTCOMES = "outcomes"
KAFKA_EVENTS_SUBSCRIPTIONS_RESULTS = "events-subscription-results"
KAFKA_TRANSACTIONS_SUBSCRIPTIONS_RESULTS = "transactions-subscription-results"
KAFKA_SUBSCRIPTION_RESULT_TOPICS = {
    "events": KAFKA_EVENTS_SUBSCRIPTIONS_RESULTS,
    "transactions": KAFKA_TRANSACTIONS_SUBSCRIPTIONS_RESULTS,
}
KAFKA_INGEST_EVENTS = "ingest-events"
KAFKA_INGEST_ATTACHMENTS = "ingest-attachments"
KAFKA_INGEST_TRANSACTIONS = "ingest-transactions"

KAFKA_TOPICS = {
    KAFKA_EVENTS: {"cluster": "default", "topic": KAFKA_EVENTS},
    KAFKA_OUTCOMES: {"cluster": "default", "topic": KAFKA_OUTCOMES},
    KAFKA_EVENTS_SUBSCRIPTIONS_RESULTS: {
        "cluster": "default",
        "topic": KAFKA_EVENTS_SUBSCRIPTIONS_RESULTS,
    },
    KAFKA_TRANSACTIONS_SUBSCRIPTIONS_RESULTS: {
        "cluster": "default",
        "topic": KAFKA_TRANSACTIONS_SUBSCRIPTIONS_RESULTS,
    },
    # Topic for receiving simple events (error events without attachments) from Relay
    KAFKA_INGEST_EVENTS: {"cluster": "default", "topic": KAFKA_INGEST_EVENTS},
    # Topic for receiving 'complex' events (error events with attachments) from Relay
    KAFKA_INGEST_ATTACHMENTS: {"cluster": "default", "topic": KAFKA_INGEST_ATTACHMENTS},
    # Topic for receiving transaction events (APM events) from Relay
    KAFKA_INGEST_TRANSACTIONS: {"cluster": "default", "topic": KAFKA_INGEST_TRANSACTIONS},
}

# If True, consumers will create the topics if they don't exist
KAFKA_CONSUMER_AUTO_CREATE_TOPICS = True

# For Jira, only approved apps can use the access_email_addresses scope
# This scope allows Sentry to use the email endpoint (https://developer.atlassian.com/cloud/jira/platform/rest/v3/#api-rest-api-3-user-email-get)
# We use the email with Jira 2-way sync in order to match the user
JIRA_USE_EMAIL_SCOPE = False

"""
Fields are:
 - south_app_name: Which app to apply the conversion to
 - south_migration: The south migration to map to the new name. If None, then always
   apply
 - django_app_name: The new app name to apply the conversion to
 - django_migration: Which django migration to 'fake' as run.
 - south_migration_required: Whether the south migration is required to proceed.
 - south_migration_required_error: Error message explaining what is going wrong.
"""
SOUTH_MIGRATION_CONVERSIONS = (
    (
        "sentry",
        "0472_auto__add_field_sentryapp_author",
        "sentry",
        "0001_initial",
        True,
        "Please upgrade to Sentry 9.1.2 before upgrading to any later versions.",
    ),
    (
        "sentry",
        "0516_auto__del_grouptagvalue__del_unique_grouptagvalue_group_id_key_value__",
        "sentry",
        "0002_912_to_recent",
        False,
        "",
    ),
    (
        "sentry",
        "0518_auto__chg_field_sentryappwebhookerror_response_code",
        "sentry",
        "0003_auto_20191022_0122",
        False,
        "",
    ),
    ("sentry.nodestore", "0001_initial", "nodestore", "0001_initial", False, None),
    ("nodestore", "0001_initial", "nodestore", "0001_initial", False, None),
    (
        "social_auth",
        "0004_auto__del_unique_usersocialauth_provider_uid__add_unique_usersocialaut",
        "social_auth",
        "0001_initial",
        True,
        "Please upgrade to Sentry 9.1.2 before upgrading to any later versions.",
    ),
    # From sentry-plugins
    ("sentry_plugins.jira_ac", "0001_initial", "jira_ac", "0001_initial", False, ""),
    ("jira_ac", "0001_initial", "jira_ac", "0001_initial", False, ""),
)

# Whether to use Django migrations to create the database, or just build it based off
# of models, similar to how syncdb used to work. The former is more correct, the latter
# is much faster.
MIGRATIONS_TEST_MIGRATE = os.environ.get("MIGRATIONS_TEST_MIGRATE", "0") == "1"
# Specifies the list of django apps to include in the lockfile. If Falsey then include
# all apps with migrations
MIGRATIONS_LOCKFILE_APP_WHITELIST = ()
# Where to write the lockfile to.
MIGRATIONS_LOCKFILE_PATH = os.path.join(PROJECT_ROOT, os.path.pardir, os.path.pardir)

# Log error and abort processing (without dropping event) when process_event is
# taking more than n seconds to process event
SYMBOLICATOR_PROCESS_EVENT_HARD_TIMEOUT = 600

# Log warning when process_event is taking more than n seconds to process event
SYMBOLICATOR_PROCESS_EVENT_WARN_TIMEOUT = 120

# Block symbolicate_event for this many seconds to wait for a initial response
# from symbolicator after the task submission.
SYMBOLICATOR_POLL_TIMEOUT = 10

# When retrying symbolication requests or querying for the result this set the
# max number of second to wait between subsequent attempts.
SYMBOLICATOR_MAX_RETRY_AFTER = 5

SENTRY_REQUEST_METRIC_ALLOWED_PATHS = (
    "sentry.web.api",
    "sentry.web.frontend",
    "sentry.api.endpoints",
    "sentry.data_export.endpoints",
    "sentry.discover.endpoints",
    "sentry.incidents.endpoints",
)
SENTRY_MAIL_ADAPTER_BACKEND = "sentry.mail.adapter.MailAdapter"

# Project ID used by synthetic monitoring
# Synthetic monitoring recurringly send events, prepared with specific
# attributes, which can be identified through the whole processing pipeline and
# observed mainly for producing stable metrics.
SENTRY_SYNTHETIC_MONITORING_PROJECT_ID = None

# Similarity cluster to use
# Similarity-v1: uses hardcoded set of event properties for diffing
SENTRY_SIMILARITY_INDEX_REDIS_CLUSTER = "default"
# Similarity-v2: uses grouping components for diffing (None = fallback to setting for v1)
SENTRY_SIMILARITY2_INDEX_REDIS_CLUSTER = None

# The grouping strategy to use for driving similarity-v2. You can add multiple
# strategies here to index them all. This is useful for transitioning a
# similarity dataset to newer grouping configurations.
#
# The dictionary value represents the redis prefix to use.
#
# Check out `test_similarity_config_migration` to understand the procedure and risks.
SENTRY_SIMILARITY_GROUPING_CONFIGURATIONS_TO_INDEX = {
    "similarity:2020-07-23": "a",
}

SENTRY_USE_UWSGI = True

SENTRY_REPROCESSING_ATTACHMENT_CHUNK_SIZE = 2 ** 20

SENTRY_REPROCESSING_SYNC_REDIS_CLUSTER = "default"<|MERGE_RESOLUTION|>--- conflicted
+++ resolved
@@ -956,13 +956,8 @@
     "organizations:images-loaded-v2": False,
     # Return unhandled information on the issue level
     "organizations:unhandled-issue-flag": False,
-<<<<<<< HEAD
-    # Enable "owner"/"suggested assignee" features.
-    "organizations:workflow-owners": False,
     # Enable SnQL SDK for Snuba queries.
     "organizations:snql": False,
-=======
->>>>>>> 94a6bc76
     # Adds additional filters and a new section to issue alert rules.
     "projects:alert-filters": True,
     # Enable functionality to specify custom inbound filters on events.
@@ -1341,10 +1336,7 @@
         ("event:write", "Read and write access to events."),
         ("event:read", "Read access to events."),
     ),
-    (
-        ("alerts:write", "Read and write alerts"),
-        ("alerts:read", "Read alerts"),
-    ),
+    (("alerts:write", "Read and write alerts"), ("alerts:read", "Read alerts"),),
 )
 
 SENTRY_DEFAULT_ROLE = "member"
