--- conflicted
+++ resolved
@@ -2,34 +2,11 @@
 import re
 from collections import OrderedDict
 from dataclasses import dataclass
-<<<<<<< HEAD
-from typing import Dict, Iterable, Mapping, Optional, Tuple
-=======
 from typing import Dict, FrozenSet, Iterable, Mapping, Optional, Sequence, Tuple
->>>>>>> 75f1eb72
 
 from sentry.utils import warnings
 
 
-def _normalize_whitespace(text: str) -> str:
-    return re.sub(r"\s+", " ", text.strip())
-
-<<<<<<< HEAD
-
-@dataclass
-class Role(abc.ABC):
-    priority: int
-    id: str
-    name: str
-    desc: str = ""
-    scopes: Iterable[str] = ()
-
-    def __post_init__(self) -> None:
-        assert len(self.id) <= 32, "Role id must be no more than 32 characters"
-
-        self.desc = _normalize_whitespace(self.desc)
-        self.scopes = frozenset(self.scopes)
-=======
 def _normalize_whitespace(text: str) -> str:
     return re.sub(r"\s+", " ", text.strip())
 
@@ -41,7 +18,6 @@
     name: str
     desc: str
     scopes: FrozenSet[str]
-    is_global: bool = False
 
     def __post_init__(self) -> None:
         assert len(self.id) <= 32, "Role id must be no more than 32 characters"
@@ -53,7 +29,6 @@
         return cls(
             priority=priority, desc=_normalize_whitespace(desc), scopes=frozenset(scopes), **kwargs
         )
->>>>>>> 75f1eb72
 
     def __str__(self) -> str:
         return str(self.name)
@@ -65,16 +40,15 @@
         return scope in self.scopes
 
 
-@dataclass
+@dataclass(frozen=True, eq=True)
 class OrganizationRole(Role):
     is_global: bool = False
 
     def __post_init__(self) -> None:
         super().__post_init__()
-        self.is_global = bool(self.is_global)
 
 
-@dataclass
+@dataclass(frozen=True, eq=True)
 class TeamRole(Role):
     mapped_to: Optional[str] = None
 
@@ -86,33 +60,23 @@
         team_config: Iterable[Mapping[str, str]],
         default_org_role: Optional[str] = None,
     ) -> None:
-<<<<<<< HEAD
         self._org_roles: Dict[str, OrganizationRole] = OrderedDict()
         for idx, role_cfg in enumerate(org_config):
-            org_role = OrganizationRole(idx, **role_cfg)
+            org_role = OrganizationRole.from_config(idx, **role_cfg)
             self._org_roles[org_role.id] = org_role
 
         self._choices = tuple((r.id, r.name) for r in self._org_roles.values())
-=======
-        self._roles: Dict[str, Role] = OrderedDict()
-        for idx, role_cfg in enumerate(config):
-            role = Role.from_config(idx, **role_cfg)
-            self._roles[role.id] = role
-
-        self._choices = tuple((r.id, r.name) for r in self._roles.values())
->>>>>>> 75f1eb72
 
         if default_org_role:
             self._default = self._org_roles[default_org_role]
         else:
-<<<<<<< HEAD
             self._default = next(iter(self._org_roles.values()))
 
         self._top_dog = next(iter(reversed(self._org_roles.values())))
 
         self._team_roles: Dict[str, TeamRole] = OrderedDict()
         for idx, role_cfg in enumerate(team_config):
-            team_role = TeamRole(idx, **role_cfg)
+            team_role = TeamRole.from_config(idx, **role_cfg)
             self._team_roles[team_role.id] = team_role
 
         self._org_to_team_map = self._make_org_to_team_map()
@@ -147,14 +111,6 @@
 
     def __iter__(self) -> Iterable[OrganizationRole]:
         yield from self._org_roles.values()
-=======
-            self._default = next(iter(self._roles.values()))
-
-        self._top_dog = next(iter(reversed(self._roles.values())))
-
-    def __iter__(self) -> Iterable[Role]:
-        yield from self._roles.values()
->>>>>>> 75f1eb72
 
     def can_manage(self, role: str, other: str) -> bool:
         return self.get(role).priority >= self.get(other).priority
@@ -162,13 +118,8 @@
     def get(self, id: str) -> OrganizationRole:
         return self._org_roles[id]
 
-<<<<<<< HEAD
-    def get_all(self) -> Iterable[OrganizationRole]:
+    def get_all(self) -> Sequence[OrganizationRole]:
         return list(self._org_roles.values())
-=======
-    def get_all(self) -> Sequence[Role]:
-        return list(self._roles.values())
->>>>>>> 75f1eb72
 
     def get_choices(self) -> Sequence[Tuple[str, str]]:
         return self._choices
