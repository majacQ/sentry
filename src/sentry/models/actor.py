from collections import defaultdict, namedtuple

from django.db import models
from django.db.models.signals import pre_save

from sentry.db.models import Model
from sentry.utils.compat import filter
from rest_framework import serializers


ACTOR_TYPES = {"team": 0, "user": 1}


<<<<<<< HEAD
def actor_type_to_model(type):
    # type will be 0 or 1 and we want to get Team or User
    from sentry.models import Team, User

    ACTOR_TYPE_TO_MODEL = [Team, User]  # Indexed to match ACTOR_TYPES.
    return ACTOR_TYPE_TO_MODEL[type]
=======
def actor_type_to_class(type):
    # type will be 0 or 1 and we want to get Team or User
    from sentry.models import Team, User

    ACTOR_TYPE_TO_CLASS = [Team, User]  # Indexed to match ACTOR_TYPES.
    return ACTOR_TYPE_TO_CLASS[type]
>>>>>>> 49b63c0a


class Actor(Model):
    __core__ = True

    type = models.PositiveSmallIntegerField(
        choices=(
            (ACTOR_TYPES["team"], "team"),
            (ACTOR_TYPES["user"], "user"),
        )
    )

    class Meta:
        app_label = "sentry"
        db_table = "sentry_actor"

    def resolve(self):
        # Returns User/Team model object
        return actor_type_to_class(self.type).objects.get(actor_id=self.id)

    def get_actor_tuple(self):
        # Returns ActorTuple version of the Actor model.
        actor_type = actor_type_to_class(self.type)
        return ActorTuple(self.resolve().id, actor_type)

    def get_actor_identifier(self):
        # Returns a string like "team:1"
        # essentially forwards request to ActorTuple.get_actor_identifier
        return self.get_actor_tuple().get_actor_identifier()


class ActorTuple(namedtuple("Actor", "id type")):
    """
    This is an artifact from before we had the Actor model.
    We want to eventually drop this model and merge functionality with Actor
    This should happen more easily if we move GroupAssignee, GroupOwner, etc. to use the Actor model.
    """

    def get_actor_identifier(self):
        return "%s:%d" % (self.type.__name__.lower(), self.id)

    @classmethod
    def from_actor_identifier(cls, actor_identifier):
        from sentry.models import Team, User
        from sentry.utils.auth import find_users

        """
        Returns an Actor tuple corresponding to a User or Team associated with
        the given identifier.

        Forms `actor_identifier` can take:
            1231 -> look up User by id
            "1231" -> look up User by id
            "user:1231" -> look up User by id
            "team:1231" -> look up Team by id
            "maiseythedog" -> look up User by username
            "maisey@dogsrule.com" -> look up User by primary email
        """
        # If we have an integer, fall back to assuming it's a User
        if isinstance(actor_identifier, int):
            return cls(actor_identifier, User)

        # If the actor_identifier is a simple integer as a string,
        # we're also a User
        if actor_identifier.isdigit():
            return cls(int(actor_identifier), User)

        if actor_identifier.startswith("user:"):
            return cls(int(actor_identifier[5:]), User)

        if actor_identifier.startswith("team:"):
            return cls(int(actor_identifier[5:]), Team)

        try:
            return cls(find_users(actor_identifier)[0].id, User)
        except IndexError:
            raise serializers.ValidationError("Unable to resolve actor identifier")

    def resolve(self):
        return self.type.objects.get(id=self.id)

    def resolve_to_actor(self):
        return self.resolve().actor

    @classmethod
    def resolve_many(cls, actors):
        """
        Resolve multiple actors at the same time. Returns the result in the same order
        as the input, minus any actors we couldn't resolve.
        :param actors:
        :return:
        """
        if not actors:
            return []

        actors_by_type = defaultdict(list)
        for actor in actors:
            actors_by_type[actor.type].append(actor)

        results = {}
        for type, _actors in actors_by_type.items():
            for instance in type.objects.filter(id__in=[a.id for a in _actors]):
                results[(type, instance.id)] = instance

        return list(filter(None, [results.get((actor.type, actor.id)) for actor in actors]))

    @classmethod
    def resolve_dict(cls, actor_dict):
        actors_by_type = defaultdict(list)
        for actor in actor_dict.values():
            actors_by_type[actor.type].append(actor)

        resolved_actors = {}
        for type, actors in actors_by_type.items():
            resolved_actors[type] = {
                actor.id: actor for actor in type.objects.filter(id__in=[a.id for a in actors])
            }

        return {key: resolved_actors[value.type][value.id] for key, value in actor_dict.items()}


def handle_actor_pre_save(instance, **kwargs):
    # we want to create an actor if we don't have one
    if not instance.actor_id:
        instance.actor_id = Actor.objects.create(
            type=ACTOR_TYPES[type(instance).__name__.lower()]
        ).id


pre_save.connect(
    handle_actor_pre_save, sender="sentry.Team", dispatch_uid="handle_actor_pre_save", weak=False
)
pre_save.connect(
    handle_actor_pre_save, sender="sentry.User", dispatch_uid="handle_actor_pre_save", weak=False
)<|MERGE_RESOLUTION|>--- conflicted
+++ resolved
@@ -11,21 +11,12 @@
 ACTOR_TYPES = {"team": 0, "user": 1}
 
 
-<<<<<<< HEAD
-def actor_type_to_model(type):
-    # type will be 0 or 1 and we want to get Team or User
-    from sentry.models import Team, User
-
-    ACTOR_TYPE_TO_MODEL = [Team, User]  # Indexed to match ACTOR_TYPES.
-    return ACTOR_TYPE_TO_MODEL[type]
-=======
 def actor_type_to_class(type):
     # type will be 0 or 1 and we want to get Team or User
     from sentry.models import Team, User
 
     ACTOR_TYPE_TO_CLASS = [Team, User]  # Indexed to match ACTOR_TYPES.
     return ACTOR_TYPE_TO_CLASS[type]
->>>>>>> 49b63c0a
 
 
 class Actor(Model):
